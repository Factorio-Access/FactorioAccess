require('zoom')

groups = {}
entity_types = {}
production_types = {}
building_types = {}
local util = require('util')

function breakup_string(str)
   result = {""}
   if table_size(str) > 20 then
      local i = 0
      while i < #str do
         if i%20 == 0 then
         table.insert(result, {""})
         end
         table.insert(result[math.ceil((i+1)/20)+1], table.deepcopy(str[i+1]))
         i = i + 1
      end
      return result
   else
      return str
   end
end


--[[Function to increase/decrease the bar (restricted slots) of a given chest/container by a given amount, while protecting its lower and upper bounds. 
* Returns the verbal explanation to print out. 
* amount = number of slots to change, set negative value for a decrease.
]]
function increment_inventory_bar(ent, amount)
   local inventory = ent.get_inventory(defines.inventory.chest)
   
   --Checks
   if not inventory then
      return "Not a chest."
   end
   if not inventory.supports_bar() then
      return "This inventory does not support limiting."
   end
   
   local max_bar = #inventory + 1
   local current_bar = inventory.get_bar()
   
   --Change bar
   amount = amount or 1
   current_bar = current_bar + amount
   
   if current_bar < 1 then
      current_bar = 1
   elseif current_bar > max_bar then
      current_bar = max_bar
   end
   
   inventory.set_bar(current_bar)
   
   --Return result
   current_bar = current_bar - 1 --Mismatch correction
   if current_bar == 1 then
      return "One slot unlocked."
   elseif current_bar >= (max_bar - 1) then
      return "All slots unlocked."
   else
      return current_bar .. " slots unlocked."
   end
end


function ent_production(ent)
   local result = ""
   if ent.name ~= "water" and ent.type == "mining-drill"  then
      local pos = ent.position
      local radius = ent.prototype.mining_drill_radius
      local area = {{pos.x - radius, pos.y - radius}, {pos.x + radius, pos.y + radius}}
      local resources = ent.surface.find_entities_filtered{area = area, type = "resource"}
      local dict = {}
      for i, resource in pairs(resources) do
         if dict[resource.name] == nil then
            dict[resource.name] = resource.amount
         else
            dict[resource.name] = dict[resource.name] + resource.amount
         end
      end
      if table_size(dict) > 0 then
         result = result .. ", Mining From "
         for i, amount in pairs(dict) do
            result = result .. " " .. i .. " "
         end
      else
         result = result .. "Out of minable resources"
      end
   end
   pcall(function()
      if ent.get_recipe() ~= nil then
         result = result .. ", Producing " .. ent.get_recipe().name
      end
   end)

   return result
end


function nudge_key(direction, event)
   local adjusted = {}
   adjusted[0] = "north"
   adjusted[2] = "east"
   adjusted[4] = "south"
   adjusted[6] = "west"
   
   local pindex = event.player_index
   if not check_for_player(pindex) or players[pindex].menu == "prompt" then
      return 
   end
   if #players[pindex].tile.ents > 0 then
      local ent = players[pindex].tile.ents[players[pindex].tile.index-1]
      if ent.prototype.is_building and ent.operable and ent.force == game.get_player(pindex).force then
         local new_pos = offset_position(ent.position,direction,1)
         local teleported = ent.teleport(new_pos)
         if teleported then
            printout("Moved building 1 " .. adjusted[direction], pindex)
            if players[pindex].cursor then
               players[pindex].cursor_pos = offset_position(players[pindex].cursor_pos,direction,1)
            end
         else
            printout("Cannot move building, something is in the way.", pindex)
         end
      end
   end
   
end

function move_cursor_structure(pindex, dir)
   
   local direction = players[pindex].structure_travel.direction
   local adjusted = {}
   adjusted[0] = "north"
   adjusted[2] = "east"
   adjusted[4] = "south"
   adjusted[6] = "west"
   
   local network = players[pindex].structure_travel.network
   local current = players[pindex].structure_travel.current
   local index = players[pindex].structure_travel.index
   if direction == "none" then
      if #network[current][adjusted[(0 + dir) %8]] > 0 then
         players[pindex].structure_travel.direction = adjusted[(0 + dir)%8]
         players[pindex].structure_travel.index = 1
         local index = players[pindex].structure_travel.index
         local dx = network[current][adjusted[(0 + dir)%8]][index].dx
         local dy = network[current][adjusted[(0 + dir) %8]][index].dy
         local description = ""
         if math.floor(math.abs(dx)+ .5) ~= 0 then
            if dx < 0 then
               description = description .. math.floor(math.abs(dx)+.5) .. " " .. "tiles west, "
            elseif dx > 0 then
               description = description .. math.floor(math.abs(dx)+.5) .. " " .. "tiles east, "
            end
         end
         if math.floor(math.abs(dy)+ .5) ~= 0 then
            if dy < 0 then
               description = description .. math.floor(math.abs(dy)+.5) .. " " .. "tiles north, "
            elseif dy > 0 then
               description = description .. math.floor(math.abs(dy)+.5) .. " " .. "tiles south, "
            end
         end
         local ent = network[network[current][adjusted[(0 + dir) %8]][index].num]
         if ent.ent.valid then
            printout(ent_info(pindex, ent.ent, description)  .. ", " .. index .. " of " .. #network[current][adjusted[(0 + dir) % 8]], pindex)
         else
            printout("Destroyed " .. ent.name .. " " .. description, pindex) 
         end
      else
         printout("There are no buildings directly " .. adjusted[(0 + dir) %8] .. " of this one.", pindex)
      end
   elseif direction == adjusted[(4 + dir)%8] then
      players[pindex].structure_travel.direction = "none"
      local description = ""
      if #network[current].north > 0 then
         description = description .. ", " .. #network[current].north .. " connections north,"
      end
      if #network[current].east > 0 then
         description = description .. ", " .. #network[current].east .. " connections east,"
      end
      if #network[current].south > 0 then
         description = description .. ", " .. #network[current].south .. " connections south,"
      end
      if #network[current].west > 0 then
         description = description .. ", " .. #network[current].west .. " connections west,"
      end
      if description == "" then
         description = "No nearby buildings."
      end
      local ent = network[current]
      if ent.ent.valid then
         printout(ent_info(pindex, ent.ent, description), pindex)
      else
         printout("Destroyed " .. ent.name .. " " .. description, pindex)
      end
   elseif direction == adjusted[(0 + dir) %8] then
      players[pindex].structure_travel.direction = "none"
      players[pindex].structure_travel.current = network[current][adjusted[(0 + dir) %8]][index].num
      local current = players[pindex].structure_travel.current
         
      local description = ""
      if #network[current].north > 0 then
         description = description .. ", " .. #network[current].north .. " connections north,"
      end
      if #network[current].east > 0 then
         description = description .. ", " .. #network[current].east .. " connections east,"
      end
      if #network[current].south > 0 then
         description = description .. ", " .. #network[current].south .. " connections south,"
      end
      if #network[current].west > 0 then
         description = description .. ", " .. #network[current].west .. " connections west,"
      end
      if description == "" then
         description = "No nearby buildings."
      end
      local ent = network[current]
     if ent.ent.valid then
         printout(ent_info(pindex, ent.ent, description), pindex)
      else
         printout("Destroyed " .. ent.name .. " " .. description, pindex)
      end
   elseif direction == adjusted[(2 + dir)%8] or direction == adjusted[(6 + dir) %8] then
      if (dir == 0 or dir == 6) and index > 1 then
         game.get_player(pindex).play_sound{path = "Inventory-Move"}
         players[pindex].structure_travel.index = index - 1
      elseif (dir == 2 or dir == 4) and index < #network[current][direction] then
         game.get_player(pindex).play_sound{path = "Inventory-Move"}
         players[pindex].structure_travel.index = index + 1
      end
      local index = players[pindex].structure_travel.index
      local dx = network[current][direction][index].dx
      local dy = network[current][direction][index].dy
      local description = ""
      if math.floor(math.abs(dx)+ .5) ~= 0 then
         if dx < 0 then
            description = description .. math.floor(math.abs(dx)+.5) .. " " .. "tiles west, "
         elseif dx > 0 then
            description = description .. math.floor(math.abs(dx)+.5) .. " " .. "tiles east, "
         end
      end
      if math.floor(math.abs(dy)+ .5) ~= 0 then
         if dy < 0 then
            description = description .. math.floor(math.abs(dy)+.5) .. " " .. "tiles north, "
         elseif dy > 0 then
            description = description .. math.floor(math.abs(dy)+.5) .. " " .. "tiles south, "
         end
      end
      local ent = network[network[current][direction][index].num]
      if ent.ent.valid then
         printout(ent_info(pindex, ent.ent, description)  .. ", " .. index .. " of " .. #network[current][direction], pindex)
      else
         printout("Destroyed " .. ent.name .. " " .. description, pindex)
      end
   end
end

--Usually called when the cursor find an entity, gives its name and key information.
function ent_info(pindex, ent, description)
   local result = ent.name
   if game.players[pindex].name == "Crimso" then
      result = result .. " " .. ent.type .. " "
   end
   if ent.type == "resource" then
      result = result .. ", x " .. ent.amount
   end

   result = result .. (description or "")

   if ent.prototype.is_building and ent.supports_direction then
      result = result .. ", Facing "
      if ent.direction == 0 then 
         result = result .. "North "
      elseif ent.direction == 4 then
         result = result .. "South "
      elseif ent.direction == 6 then
         result = result .. "West "
      elseif ent.direction == 2 then
         result = result .. "East "
      end
   end
   if ent.prototype.type == "generator" then
      result = result .. ", "
      local power1 = ent.energy_generated_last_tick * 60
      local power2 = ent.prototype.max_energy_production * 60
      if power2 ~= nil then
         result = result .. "Producing " .. get_power_string(power1) .. " / " .. get_power_string(power2) .. " "
      else
         result = result .. "Producing " .. get_power_string(power1) .. " "
      end
   end
   if ent.prototype.type == "underground-belt" and ent.neighbours ~= nil then
      result = result .. ", Connected to " ..distance(ent.position, ent.neighbours.position) .. " " .. direction(ent.position, ent.neighbours.position)
   elseif (ent.prototype.type  == "pipe" or ent.prototype.type == "pipe-to-ground") and ent.neighbours ~= nil then
      result = result .. ", connected to "
      for i, v in pairs(ent.neighbours) do
         for i1, v1 in pairs(v) do
            result = result .. ", " .. distance(ent.position, v1.position) .. " " .. direction(ent.position, v1.position)
         end
      end
   elseif next(ent.prototype.fluidbox_prototypes) ~= nil then
      local relative_position = {x = players[pindex].cursor_pos.x - ent.position.x, y = players[pindex].cursor_pos.y - ent.position.y}
      local direction = ent.direction/2
      local inputs = 0
      for i, box in pairs(ent.prototype.fluidbox_prototypes) do
         for i1, pipe in pairs(box.pipe_connections) do
            if pipe.type == "input" then
               inputs = inputs + 1
            end
            local adjusted = {position, direction}
            if ent.name == "offshore-pump" then
               adjusted.position = {x = 0, y = 0}
               if direction == 0 then 
                  adjusted.direction = "South"
               elseif direction == 1 then 
                  adjusted.direction = "West"
               elseif direction == 2 then 
                  adjusted.direction = "North"
               elseif direction == 3 then 
                  adjusted.direction = "East"
               end
            else
               adjusted = get_adjacent_source(ent.prototype.selection_box, pipe.positions[direction + 1], direction)
            end
            if adjusted.position.x == relative_position.x and adjusted.position.y == relative_position.y then
               if ent.type == "assembling-machine" and ent.get_recipe() ~= nil then
                  if ent.name == "oil-refinery" and ent.get_recipe().name == "basic-oil-processing" then
                     if i == 2 then
                        result = result .. ", crude-oil Flow" .. pipe.type .. " 1 " .. adjusted.direction .. " "
                     elseif i == 5 then
                        result = result .. ", petroleum-gas Flow" .. pipe.type .. " 1 " .. adjusted.direction .. " "
                     else
                        result = result .. ", " .. "Unused" .. "Flow" .. pipe.type .. " 1 " .. adjusted.direction .. " "
                     end
                  else
                     if pipe.type == "input" then
                        local inputs = ent.get_recipe().ingredients
                        for i2 = #inputs, 1, -1 do
                           if inputs[i2].type ~= "fluid" then
                              table.remove(inputs, i2)
                           end
                        end
                        if #inputs > 0 then
                           local i3 = (i%#inputs)
                           if i3 == 0 then
                              i3 = #inputs
                           end
                           local filter = inputs[i3]
                           result = result .. ", " .. filter.name .. "Flow" .. pipe.type .. " 1 " .. adjusted.direction .. " "
                        else
                           result = result .. ", " .. "Unused" .. "Flow" .. pipe.type .. " 1 " .. adjusted.direction .. " "
                        end
                     else
                        local outputs = ent.get_recipe().products
                        for i2 = #outputs, 1, -1 do
                           if outputs[i2].type ~= "fluid" then
                              table.remove(inputs, i2)
                           end
                        end
                        if #outputs > 0 then
                           local i3 = ((i-inputs)%#outputs)
                           if i3 == 0 then
                              i3 = #outputs
                           end
                           local filter = outputs[i3]
                           result = result .. ", " .. filter.name .. "Flow" .. pipe.type .. " 1 " .. adjusted.direction .. " "
                        else
                           result = result .. ", " .. "Unused" .. "Flow" .. pipe.type .. " 1 " .. adjusted.direction .. " "
                        end

                     end
                  end

               else
                  local filter = box.filter or {name = ""}
                  result = result .. ", " .. filter.name .. "Flow" .. pipe.type .. " 1 " .. adjusted.direction .. " "
               end
            end
         end
      end
   end

   if ent.type == "container" or ent.type == "logistic-container" then --Chests etc: Report the most common item and say "and other items" if there are other types.
      local itemset = ent.get_inventory(defines.inventory.chest).get_contents()
      local itemtable = {}
      for name, count in pairs(itemset) do
         table.insert(itemtable, {name = name, count = count})
      end
      table.sort(itemtable, function(k1, k2)
         return k1.count > k2.count
      end)
      if #itemtable == 0 then
         result = result .. ", Contains nothing "
      else
         result = result .. ", Contains " .. itemtable[1].count .. " " .. itemtable[1].name .. " "
         if #itemtable > 1 then
            result = result .. "and other items "
         end
      end
      
   end  
	
   if ent.type == "electric-pole" then
      result = result .. ", Connected to " .. #ent.neighbours.copper .. "buildings, Network currently producing "
      local power = 0
      local capacity = 0
      for i, v in pairs(ent.electric_network_statistics.output_counts) do
         power = power + (ent.electric_network_statistics.get_flow_count{name = i, input = false, precision_index = defines.flow_precision_index.five_seconds})
         local cap_add = 0
         for _, power_ent in pairs(ent.surface.find_entities_filtered{name=i,force = ent.force}) do
            if power_ent.electric_network_id == ent.electric_network_id then
               cap_add = cap_add + 1
            end
         end
         cap_add = cap_add * game.entity_prototypes[i].max_energy_production
         if game.entity_prototypes[i].type == "solar-panel" then
            cap_add = cap_add * ent.surface.solar_power_multiplier * (1-ent.surface.darkness)
         end
         capacity = capacity + cap_add   
      end
      result = result .. get_power_string(power*60) .. " / " .. get_power_string(capacity*60) .. " "
   end
   if ent.drop_position ~= nil then
      local position = table.deepcopy(ent.drop_position)
      local direction = ent.direction /2
      local increment = 1
      if ent.type == "inserter" then
         direction = (direction + 2) % 4
         if ent.name == "long-handed-inserter" then
            increment = 2
         end
      end
      if direction == 0 then
         position.y = position.y + increment
      elseif direction == 2 then
         position.y = position.y - increment
      elseif direction == 3 then
         position.x = position.x + increment
      elseif direction == 1 then
         position.x = position.x - increment
      end
--         result = result .. math.floor(position.x) .. " " .. math.floor(position.y) .. " " .. direction .. " "
      if math.floor(players[pindex].cursor_pos.x) == math.floor(position.x) and math.floor(players[pindex].cursor_pos.y) == math.floor(position.y) then
         result = result .. ", Output " .. increment .. " "
         if direction == 0 then
            result = result .. "North "
         elseif direction == 2 then
            result = result .. "South "
         elseif direction == 3 then
            result = result .. "West " 
         elseif direction == 1 then
            result = result .. "East "
         end
      end
   end
   if ent.type == "mining-drill"  then
      local pos = ent.position
      local radius = ent.prototype.mining_drill_radius
      local area = {{pos.x - radius, pos.y - radius}, {pos.x + radius, pos.y + radius}}
      local resources = ent.surface.find_entities_filtered{area = area, type = "resource"}
      local dict = {}
      for i, resource in pairs(resources) do
         if dict[resource.name] == nil then
            dict[resource.name] = resource.amount
         else
            dict[resource.name] = dict[resource.name] + resource.amount
         end
      end
      if table_size(dict) > 0 then
         result = result .. ", Mining From "
         for i, amount in pairs(dict) do
            result = result .. " " .. i .. " x " .. amount
         end
      end
   end
   pcall(function()
      if ent.get_recipe() ~= nil then
         result = result .. ", Producing " .. ent.get_recipe().name
      end
   end)
   if ent.prototype.burner_prototype ~= nil then
      if ent.energy == 0 then
--         local inv = ent.get_fuel_inventory()
--         if inv.is_empty() then
         result = result .. ", Out of Fuel "
      end
   end

   if ent.prototype.electric_energy_source_prototype ~= nil and ent.is_connected_to_electric_network() == false then
      result = result .. "Not Connected"
   elseif ent.prototype.electric_energy_source_prototype ~= nil and ent.energy == 0 and ent.type ~= "solar-panel" then
      result = result .. " Connected but no power "
   end
   if ent.type == "accumulator" then
      local level = math.ceil(ent.energy / 50000) --In percentage
      local charge = math.ceil(ent.energy / 1000) --In kilojoules
      result = result .. ", " .. level .. " percent full, containing " .. charge .. " kilojoules. "
   end
   if ent.type == "solar-panel" then
      local s_time = ent.surface.daytime*24 --We observed 18 = peak solar start, 6 = peak solar end, 11 = night start, 13 = night end
      local solar_status = ""
      if s_time > 13 and s_time <= 18 then
         solar_status = ", increasing production, morning hours. "
      elseif s_time > 18 or s_time < 6 then
         solar_status = ", full production, day time. "
      elseif s_time > 6 and s_time <= 11 then
         solar_status = ", decreasing production, evening hours. "
      elseif s_time > 11 and s_time <= 13 then
         solar_status = ", zero production, night time. "
      end
      result = result .. solar_status
   end
   if ent.type == "pipe" or ent.type == "pipe-to-ground" or ent.type == "storage-tank" or ent.type == "pump" then
      local dict = ent.get_fluid_contents()
      local fluids = {}
      for name, count in pairs(dict) do
         table.insert(fluids, {name = name, count = count})
      end
      table.sort(fluids, function(k1, k2)
         return k1.count > k2.count
      end)
      if #fluids > 0 then
         result = result .. ", Contains " .. fluids[1].name .. " "
      else
      result = result .. ", Contains no fluid "
      end
   end
   if ent.type == "transport-belt" then
      local left = ent.get_transport_line(1).get_contents()
      local right = ent.get_transport_line(2).get_contents()

      for name, count in pairs(right) do
         if left[name] ~= nil then
            left[name] = left[name] + count
         else
            left[name] = count
         end
      end
      local contents = {}
      for name, count in pairs(left) do
         table.insert(contents, {name = name, count = count})
      end
      table.sort(contents, function(k1, k2)
         return k1.count > k2.count
      end)
      if #contents > 0 then
         result = result .. ", Carrying " .. contents[1].name
         if #contents > 1 then
            for i = 2, #contents-1 do
               result = result .. ", " .. contents[i].name
            end
            result = result .. ", and " .. contents[#contents].name
         end

      else
         result = result .. ", Carrying Nothing"
      end
   end
   return result
end
function compile_building_network (ent, radius)
   local ents = ent.surface.find_entities_filtered{position = ent.position, radius = radius, type = building_types}
   local adj = {hor = {}, vert = {}}
   local PQ = {}
   local result = {}

   for i = #ents, 1, -1 do
      local row = ents[i]
      if row.unit_number ~= nil then
         adj.hor[row.unit_number] = {}
         adj.vert[row.unit_number] = {}
         result[row.unit_number] = {
            ent = row,
            name = row.name,
            position = table.deepcopy(row.position),
            north = {},
            east = {},
            south = {},
            west = {}
         }
      else
         table.remove(ents, i)
      end
   end

   for i, row in pairs(ents) do
      for i1, col in pairs(ents) do
         if adj.hor[row.unit_number][col.unit_number] == nil then
            if row.unit_number == col.unit_number then
               adj.hor[row.unit_number][col.unit_number] = true
               adj.vert[row.unit_number][col.unit_number] = true
            else
               adj.hor[row.unit_number][col.unit_number] = false
               adj.vert[row.unit_number][col.unit_number] = false
               adj.hor[col.unit_number][row.unit_number] = false
               adj.vert[col.unit_number][row.unit_number] = false

               table.insert(PQ, {
                  source = row,
                  dest = col,
                  dx = col.position.x - row.position.x,
                  dy = col.position.y - row.position.y,
                  man = math.abs(col.position.x - row.position.x) + math.abs(col.position.y - row.position.y)
               })
               
            end
         end
      
      end
   end
   table.sort(PQ, function (k1, k2)
      return k1.man > k2.man
   end)
   local entry = table.remove(PQ)
   while entry~= nil do
      if math.abs(entry.dy) >= math.abs(entry.dx) then
         if not adj.vert[entry.source.unit_number][entry.dest.unit_number] then
            for i, explored in pairs(adj.vert[entry.source.unit_number]) do
               adj.vert[entry.source.unit_number][i] = (explored or adj.vert[entry.dest.unit_number][i])
            end
         for i, row in pairs(adj.vert) do
            if adj.vert[entry.source.unit_number][i] then
               adj.vert[i] = adj.vert[entry.source.unit_number]
            end
         end
            if entry.dy > 0 then
 
            table.insert(result[entry.source.unit_number].south, {
               num = entry.dest.unit_number,
               dx = entry.dx,
               dy = entry.dy
            })
            table.insert(result[entry.dest.unit_number].north, {
               num = entry.source.unit_number,
               dx = entry.dx * -1,
               dy = entry.dy * -1
            })
         else
            table.insert(result[entry.source.unit_number].north, {
               num = entry.dest.unit_number,
               dx = entry.dx,
               dy = entry.dy
            })
            table.insert(result[entry.dest.unit_number].south, {
               num = entry.source.unit_number,
               dx = entry.dx * -1,
               dy = entry.dy * -1
            })

            end
         end
      end
      if math.abs(entry.dx) >= math.abs(entry.dy) then
         if not adj.hor[entry.source.unit_number][entry.dest.unit_number] then
            for i, explored in pairs(adj.hor[entry.source.unit_number]) do
               adj.hor[entry.source.unit_number][i] = explored or adj.hor[entry.dest.unit_number][i]
            end
         for i, row in pairs(adj.hor) do
            if adj.hor[entry.source.unit_number][i] then
               adj.hor[i] = adj.hor[entry.source.unit_number]
            end
         end
            if entry.dx > 0 then
            table.insert(result[entry.source.unit_number].east, {
               num = entry.dest.unit_number,
               dx = entry.dx,
               dy = entry.dy
            })
            table.insert(result[entry.dest.unit_number].west, {
               num = entry.source.unit_number,
               dx = entry.dx * -1,
               dy = entry.dy * -1
            })
         else
            table.insert(result[entry.source.unit_number].west, {
               num = entry.dest.unit_number,
               dx = entry.dx,
               dy = entry.dy
            })
            table.insert(result[entry.dest.unit_number].east, {
               num = entry.source.unit_number,
               dx = entry.dx * -1,
               dy = entry.dy * -1
            })

            end
         end

      end
      entry = table.remove(PQ)
   end
   print(table_size(result))
   return result
end   

function read_travel_slot(pindex)
   if #global.players[pindex].travel == 0 then
      printout("Move towards the right and select Create to get started.", pindex)
   else
      local entry = global.players[pindex].travel[players[pindex].travel.index.y]
      printout(entry.name .. " at " .. math.floor(entry.position.x) .. ", " .. math.floor(entry.position.y), pindex)
   end
end
function teleport_to_closest(pindex, pos)
   local first_player = game.get_player(pindex)
   local surf = first_player.surface
   local radius = .5
   local new_pos = surf.find_non_colliding_position("character", pos, radius, .1, true)
   while new_pos == nil do
      radius = radius + 1 
      new_pos = surf.find_non_colliding_position("character", pos, radius, .1, true)
   end

   local can_port = first_player.surface.can_place_entity{name = "character", position = new_pos} 
   if can_port then
      local teleported = first_player.teleport(new_pos)
      if teleported then
         players[pindex].position = table.deepcopy(new_pos)
         if new_pos.x ~= pos.x or new_pos.y ~= pos.y then
            printout("Teleported " .. math.ceil(distance(pos,new_pos)) .. " " .. direction(pos, new_pos) .. " of target", pindex)
         else
            printout("Teleported to target", pindex)
         end

      else
         printout("Teleport Failed", pindex)
      end
   else
      printout("Tile Occupied", pindex)
   end


end

function read_warnings_slot(pindex)
   local warnings = {}
   if players[pindex].warnings.sector == 1 then
      warnings = players[pindex].warnings.short.warnings
   elseif players[pindex].warnings.sector == 2 then
      warnings = players[pindex].warnings.medium.warnings
   elseif players[pindex].warnings.sector == 3 then
      warnings= players[pindex].warnings.long.warnings
   end
   if players[pindex].warnings.category <= #warnings and players[pindex].warnings.index <= #warnings[players[pindex].warnings.category].ents then
      local ent = warnings[players[pindex].warnings.category].ents[players[pindex].warnings.index]
      if ent ~= nil and ent.valid then
         printout(ent.name .. " has " .. warnings[players[pindex].warnings.category].name .. " at " .. math.floor(ent.position.x) .. ", " .. math.floor(ent.position.y), pindex)
      else
         printout("Blank", pindex)
      end
   else
      printout("No warnings for this range.  Press tab to pick a larger range, or press E to close this menu.", pindex)
   end
end

function get_line_items(network)
   local result = {combined = {left = {}, right = {}}, downstream = {left = {}, right = {}}, upstream = {left = {}, right = {}}}
   local dict = {}
   for i, line in pairs(network.downstream.left) do
      for name, count in pairs(line.get_contents()) do
         if dict[name] == nil then
            dict[name] = count
         else
            dict[name] = dict[name] + count
         end
      end
   end
   local total = table_size(network.downstream.left) * 4
   for name, count in pairs(dict) do
      table.insert(result.downstream.left, {name = name, count = count, percent = math.floor(1000* count/total)/10, valid = true, valid_for_read = true})
   end
   table.sort(result.downstream.left, function(k1, k2)
      return k1.percent > k2.percent
   end)



   local dict = {}
   for i, line in pairs(network.downstream.right) do
      for name, count in pairs(line.get_contents()) do
         if dict[name] == nil then
            dict[name] = count
         else
            dict[name] = dict[name] + count
         end
      end
   end
   local total = table_size(network.downstream.right) * 4
   for name, count in pairs(dict) do
      table.insert(result.downstream.right, {name = name, count = count, percent = math.floor(1000* count/total)/10, valid = true, valid_for_read = true})
   end
   table.sort(result.downstream.right, function(k1, k2)
      return k1.percent > k2.percent
   end)

   local dict = {}
   for i, line in pairs(network.upstream.left) do
      for name, count in pairs(line.get_contents()) do
         if dict[name] == nil then
            dict[name] = count
         else
            dict[name] = dict[name] + count
         end
      end
   end
   local total = table_size(network.upstream.left) * 4
   for name, count in pairs(dict) do
      table.insert(result.upstream.left, {name = name, count = count, percent = math.floor(1000* count/total)/10, valid = true, valid_for_read = true})
   end
   table.sort(result.upstream.left, function(k1, k2)
      return k1.percent > k2.percent
   end)

   local dict = {}
   for i, line in pairs(network.upstream.right) do
      for name, count in pairs(line.get_contents()) do
         if dict[name] == nil then
            dict[name] = count
         else
            dict[name] = dict[name] + count
         end
      end
   end
   local total = table_size(network.upstream.right) * 4
   for name, count in pairs(dict) do
      table.insert(result.upstream.right, {name = name, count = count, percent = math.floor(1000* count/total)/10, valid = true, valid_for_read = true})
   end
   table.sort(result.upstream.right, function(k1, k2)
      return k1.percent > k2.percent
   end)
   local dict = {}
   for i, item in pairs(result.downstream.left) do
   dict[item.name] = item.count
   end
   for i, item in pairs(result.upstream.left) do
      if dict[item.name] == nil then
         dict[item.name] = item.count
      else
         dict[item.name] = dict[item.name] + item.count
      end
   end

   local total = table_size(network.combined.left) * 4

   for name, count in pairs(dict) do
      table.insert(result.combined.left, {name = name, count = count, percent = math.floor(1000 * count/total) / 10, valid = true, valid_for_read = true})
   end
   table.sort(result.combined.left, function(k1, k2)
      return k1.percent > k2.percent
   end)

   local dict = {}
   for i, item in pairs(result.downstream.right) do
   dict[item.name] = item.count
   end
   for i, item in pairs(result.upstream.right) do
      if dict[item.name] == nil then
         dict[item.name] = item.count
      else
         dict[item.name] = dict[item.name] + item.count
      end
   end

   local total = table_size(network.combined.right) * 4

   for name, count in pairs(dict) do
      table.insert(result.combined.right, {name = name, count = count, percent = math.floor(1000 * count/total) / 10, valid = true, valid_for_read = true})
   end
   table.sort(result.combined.right, function(k1, k2)
      return k1.percent > k2.percent
   end)

   return result

end
function generate_production_network(pindex)
   local surf = game.get_player(pindex).surface
   local connectors = surf.find_entities_filtered{type="inserter"}
   local sources = surf.find_entities_filtered{type = "mining-drill"}
   local hash = {}
   local lines = {}
   local function explore_source(source)
      if hash[source.unit_number] == nil then
         hash[source.unit_number] = {
            production_line = math.huge,
            inputs = {},
            outputs = {},
            ent = source
         }
         local target = surf.find_entities_filtered{position = source.drop_position, type = production_types}[1]
         if target ~= nil then
            if target.type == "mining-drill" then
               table.insert(hash[source.unit_number].outputs, target.unit_number)
               explore_source(target)
               table.insert(hash[target.unit_number].inputs, source.unit_number)
               local new_line = math.min(hash[target.unit_number].production_line, table.maxn(lines) + 1)
               hash[source.unit_number].production_line = new_line
               lines[new_line] = lines[new_line] or {}
               table.insert(lines[new_line], source.unit_number)
            elseif target.type == "transport-belt" then
               if hash[target.unit_number] == nil then

                  local belts = get_connected_belts(target)
                  for i, belt in pairs(belts.hash) do
                     hash[i] = {link = target.unit_number}
                  end

                  local new_line = table.maxn(lines)+1
                  hash[target.unit_number] = {
                     production_line = new_line,
                     inputs = {source.unit_number},
                     outputs = {},
                     ent = target
                  }

                  hash[source.unit_number].production_line = new_line
                  lines[new_line] = {source.unit_number, target.unit_number}
               else
                  if hash[target.unit_number].link ~= nil then
                     hash[target.unit_number].ent = target
                     target = hash[hash[target.unit_number].link].ent
                  end
                  table.insert(hash[target.unit_number].inputs, source.unit_number)
                  table.insert(hash[source.unit_number].outputs, target.unit_number)
                  local new_line = hash[target.unit_number].production_line
                  hash[source.unit_number].production_line = new_line
   
                  table.insert(lines[new_line], source.unit_number)
               end
            else
               if hash[target.unit_number] == nil then
                  local new_line = table.maxn(lines)+1
                  hash[target.unit_number] = {
                     production_line = new_line,
                     inputs = {source.unit_number},
                     outputs = {},
                     ent = target
                  }
                  hash[source.unit_number].production_line = new_line
                  lines[new_line] = {source.unit_number, target.unit_number}
               else
                  table.insert(hash[target.unit_number].inputs, source.unit_number)
                  table.insert(hash[source.unit_number].outputs, target.unit_number)
                  hash[source.unit_number].production_line = hash[target.unit_number].production_line
                  table.insert(lines[hash[target.unit_number].production_line], source.unit_number)
               end
            end
         else
            local new_line = table.maxn(lines) + 1
            hash[source.unit_number].production_line = new_line
            lines[new_line] = {source.unit_number}
         end
      end
      end   
   for i, source in pairs(sources) do
      explore_source(source)
   end

   local function explore_connector(connector)
      if hash[connector.unit_number] == nil then
         hash[connector.unit_number] = {
            production_line = math.huge,
            inputs = {},
            outputs = {},
            ent = connector
         }
         local drop_target = surf.find_entities_filtered{position = connector.drop_position, type = production_types}[1]
         local pickup_target = surf.find_entities_filtered{position = connector.pickup_position, type = production_types}[1]
         if drop_target ~= nil then
            if drop_target.type == "inserter" then
               explore_connector(drop_target)
               local check = true
               for i, v in pairs(hash[drop_target.unit_number].inputs) do
                  if v == connector.unit_number then
                     check = false
                  end
               end
               if check then
                  table.insert(hash[drop_target.unit_number].inputs, connector.unit_number)
               end

               local check = true
               for i, v in pairs(hash[connector.unit_number].outputs) do
                  if v == drop_target.unit_number then
                     check = false
                  end
               end
               if check then
                  table.insert(hash[connector.unit_number].outputs, drop_target.unit_number)
               end
            elseif drop_target.type == "transport-belt" then
               if hash[drop_target.unit_number] == nil then
                  local belts = get_connected_belts(drop_target)
                  for i, belt in pairs(belts.hash) do
                     hash[i] = {link = drop_target.unit_number}
                  end

                  hash[drop_target.unit_number] = {
                     production_line = math.huge,
                     inputs = {connector.unit_number},
                     outputs = {},
                     ent = drop_target
                  }
                  table.insert(hash[connector.unit_number].outputs, drop_target.unit_number)
               else
                  if hash[drop_target.unit_number].link ~= nil then
                     hash[drop_target.unit_number].ent = drop_target
                     drop_target = hash[hash[drop_target.unit_number].link].ent
                  end
                  table.insert(hash[drop_target.unit_number].inputs, connector.unit_number)
                  table.insert(hash[connector.unit_number].outputs, drop_target.unit_number)
               end
            else
               if hash[drop_target.unit_number] == nil then
                  hash[drop_target.unit_number] = {
                     production_line = math.huge,
                     inputs = {},
                     outputs = {},
                     ent = drop_target
                  }
               end
               table.insert(hash[drop_target.unit_number].inputs, connector.unit_number)
               table.insert(hash[connector.unit_number].outputs, drop_target.unit_number)
            end
         end

         if pickup_target ~= nil then
            if pickup_target.type == "inserter" then
               explore_connector(pickup_target)
               local check = true
               for i, v in pairs(hash[pickup_target.unit_number].outputs) do
                  if v == connector.unit_number then
                     check = false
                  end
               end
               if check then
                  table.insert(hash[pickup_target.unit_number].outputs, connector.unit_number)
               end

               local check = true
               for i, v in pairs(hash[connector.unit_number].inputs) do
                  if v == pickup_target.unit_number then
                     check = false
                  end
               end
               if check then
                  table.insert(hash[connector.unit_number].inputs, pickup_target.unit_number)
               end

            elseif pickup_target.type == "transport-belt" then
               if hash[pickup_target.unit_number] == nil then
                  local belts = get_connected_belts(pickup_target)
                  for i, belt in pairs(belts.hash) do
                     hash[i] = {link = pickup_target.unit_number}
                  end
                  hash[pickup_target.unit_number] = {
                     production_line = math.huge,
                     inputs = {},
                     outputs = {connector.unit_number},
                     ent = pickup_target
                  }
                  table.insert(hash[connector.unit_number].outputs, pickup_target.unit_number)

               else
                  if hash[pickup_target.unit_number].link ~= nil then
                     hash[pickup_target.unit_number].ent = pickup_target
                     pickup_target = hash[hash[pickup_target.unit_number].link].ent
                  end
                  table.insert(hash[pickup_target.unit_number].outputs, connector.unit_number)
                  table.insert(hash[connector.unit_number].inputs, pickup_target.unit_number)
               end
            else
               if hash[pickup_target.unit_number] == nil then
                  hash[pickup_target.unit_number] = {
                     production_line = math.huge,
                     inputs = {},
                     outputs = {},
                     ent = pickup_target
                  }
               end
               table.insert(hash[pickup_target.unit_number].outputs, connector.unit_number)
               table.insert(hash[connector.unit_number].inputs, pickup_target.unit_number)

            end
         end

         local choices = {hash[connector.unit_number]}
         if drop_target ~= nil then
            table.insert(choices, hash[drop_target.unit_number])
         end
         if pickup_target ~= nil then
            table.insert(choices, hash[pickup_target.unit_number])
         end
         local line_choices = {}
         for i, choice in pairs(choices) do
            table.insert(line_choices, choice.production_line)
         end
         table.insert(line_choices, table.maxn(lines)+1)
         local new_line = math.min(unpack(line_choices))
         for i, choice in pairs(choices) do
            if choice.production_line ~= new_line then
               local old_line = choice.production_line
               if old_line ~= math.huge then
                  for i1, ent in pairs(lines[old_line]) do
                     hash[ent].production_line = new_line
                     lines[new_line] = lines[new_line] or {}
                     table.insert(lines[new_line], ent)
                  end
                  lines[old_line] = nil
               else
                  choice.production_line = new_line
                  if lines[new_line] == nil then
                     lines[new_line] = {}
                  end
                  table.insert(lines[new_line], choice.ent.unit_number)
               end
            end
         end
      end
   end

   for i, connector in pairs(connectors) do
      explore_connector(connector)
   end

--   print(table_size(lines))
--   print(table_size(hash))

--   local count = 0
--   for i, entry in pairs(hash) do
--      if entry.ent ~= nil then
--         count = count + 1
--   end
--   end
--   print(count)
   return {hash = hash, lines = lines}
end

function scan_for_warnings(L,H,pindex)
   local prod =       generate_production_network(pindex)
   local surf = game.get_player(pindex).surface
   local pos = players[pindex].cursor_pos
   local area = {{pos.x - L, pos.y - H}, {pos.x + L, pos.y + H}}
   local ents = surf.find_entities_filtered{area = area, type = entity_types}
   local warnings = {}
   warnings["noFuel"] = {}
   warnings["noRecipe"] = {}
   warnings["noInserters"] = {}
   warnings["noPower"] = {}
   warnings ["notConnected"] = {}
   for i, ent in pairs(ents) do
      if ent.prototype.burner_prototype ~= nil then
         if ent.energy == 0 then
            table.insert(warnings["noFuel"], ent)
         end
      end

      if ent.prototype.electric_energy_source_prototype ~= nil and ent.is_connected_to_electric_network() == false then
         table.insert(warnings["notConnected"], ent)
      elseif ent.prototype.electric_energy_source_prototype ~= nil and ent.energy == 0 then
         table.insert(warnings["noPower"], ent)
      end
      local recipe = nil
      if pcall(function()
         recipe = ent.get_recipe()
     end) then
         if recipe == nil and ent.type ~= "furnace" then
            table.insert(warnings["noRecipe"], ent)
         end
      end
      local check = false
      for i1, type in pairs(production_types) do
         if ent.type == type then
            check = true
         end
      end
      if check and prod.hash[ent.unit_number] == nil then
         table.insert(warnings["noInserters"], ent)
      end
   end
   local str = ""
   local result = {}
   for i, warning in pairs(warnings) do
      if #warning > 0 then
         str = str .. i .. " " .. #warning .. ", "
         table.insert(result, {name = i, ents = warning})
      end
   end
   if str == "" then
      str = "No warnings displayed    "
   end
   str = string.sub(str, 1, -3)
   return {summary = str, warnings = result}
end

function get_connected_lines(B)
   local left = {}
   local right = {}
   local frontier = {}
   local precursors = {}
   local hash = {}
   hash[B.unit_number] = true
   local upstreams = {}
   local inputs = B.belt_neighbours["inputs"]
   local outputs = B.belt_neighbours["outputs"]
   for i, belt in pairs(outputs) do
      if hash[belt.unit_number] ~= true then
         hash[belt.unit_number] = true
         table.insert(frontier, {side = 1, belt = belt})
      end
   end

      for i, belt in pairs(inputs) do
         if hash[belt.unit_number] ~= true then
            local side = 1
            if #inputs == 1 then
               side = 1
            elseif belt.direction == (B.direction + 2) % 8 then
               side = 0
               elseif belt.direction == (B.direction + 6) % 8 then
               side = 2
            end
               

            table.insert(precursors, {side = side, belt = belt})
         end
      end

   table.insert(left, B.get_transport_line(1))      
   table.insert(right, B.get_transport_line(2))

   while #frontier > 0 do
      local explored = table.remove(frontier, 1)
      local outputs = explored.belt.belt_neighbours["outputs"]
      local inputs = explored.belt.belt_neighbours["inputs"]
      for i, belt in pairs(outputs) do
         if hash[belt.unit_number] ~= true then
            hash[belt.unit_number] = true
            table.insert(frontier, {side = 1, belt = belt})
         end
      end

      for i, belt in pairs(inputs) do
         if hash[belt.unit_number] ~= true then
            local side = 1
            if explored.side == 0 or explored.side == 2 then
               side = explored.side
            elseif #inputs == 1 then
               side = 1
            elseif belt.direction == (explored.belt.direction + 2) % 8 then
               side = 0
               elseif belt.direction == (explored.belt.direction + 6) % 8 then
               side = 2
            end
               

            table.insert(upstreams, {side = side, belt = belt})
         end
      end
if explored.side == 0 then
         table.insert(left, explored.belt.get_transport_line(1))      
         table.insert(left, explored.belt.get_transport_line(2))
      elseif explored.side == 2 then
         table.insert(right, explored.belt.get_transport_line(1))      
         table.insert(right, explored.belt.get_transport_line(2))
               elseif explored.side == 1 then
         table.insert(left, explored.belt.get_transport_line(1))      
         table.insert(right, explored.belt.get_transport_line(2))
      end
   end

   for i, belt in pairs(upstreams) do
      if hash[belt.belt.unit_number] ~= true then
         hash[belt.belt.unit_number] = true
         table.insert(frontier, belt)
      end
   end

   while #frontier > 0 do
      local explored = table.remove(frontier, 1)
      local inputs = explored.belt.belt_neighbours["inputs"]

      for i, belt in pairs(inputs) do
         if hash[belt.unit_number] ~= true then
            hash[belt.unit_number] = true
            local side = 1
            if explored.side == 0 or explored.side == 2 then
               side = explored.side
            elseif #inputs == 1 then
               side = 1
            elseif belt.direction == (explored.belt.direction + 2) % 8 then
               side = 0
               elseif belt.direction == (explored.belt.direction + 6) % 8 then
               side = 2
            end
               

            table.insert(frontier, {side = side, belt = belt})
         end
      end
if explored.side == 0 then
         table.insert(left, explored.belt.get_transport_line(1))      
         table.insert(left, explored.belt.get_transport_line(2))
      elseif explored.side == 2 then
         table.insert(right, explored.belt.get_transport_line(1))      
         table.insert(right, explored.belt.get_transport_line(2))

               elseif explored.side == 1 then
         table.insert(left, explored.belt.get_transport_line(1))      
         table.insert(right, explored.belt.get_transport_line(2))

      end
   end

   for i, belt in pairs(precursors) do
      if hash[belt.belt.unit_number] ~= true then
         hash[belt.belt.unit_number] = true
         table.insert(frontier, belt)
      end
   end


   local downstream = {left = table.deepcopy(left), right = table.deepcopy(right)}
   local upstream = {left = {}, right = {}}

   while #frontier > 0 do
      local explored = table.remove(frontier, 1)
      local inputs = explored.belt.belt_neighbours["inputs"]

      for i, belt in pairs(inputs) do
         if hash[belt.unit_number] ~= true then
            hash[belt.unit_number] = true
            local side = 1
            if explored.side == 0 or explored.side == 2 then
               side = explored.side
            elseif #inputs == 1 then
               side = 1
            elseif belt.direction == (explored.belt.direction + 2) % 8 then
               side = 0
               elseif belt.direction == (explored.belt.direction + 6) % 8 then
               side = 2
            end
               

            table.insert(frontier, {side = side, belt = belt})
         end
      end
if explored.side == 0 then
         table.insert(left, explored.belt.get_transport_line(1))      
         table.insert(left, explored.belt.get_transport_line(2))
         table.insert(upstream.left, explored.belt.get_transport_line(1))      
         table.insert(upstream.left, explored.belt.get_transport_line(2))

      elseif explored.side == 2 then
         table.insert(right, explored.belt.get_transport_line(1))      
         table.insert(right, explored.belt.get_transport_line(2))
         table.insert(upstream.right, explored.belt.get_transport_line(1))      
         table.insert(upstream.right, explored.belt.get_transport_line(2))

               elseif explored.side == 1 then
         table.insert(left, explored.belt.get_transport_line(1))      
         table.insert(right, explored.belt.get_transport_line(2))
         table.insert(upstream.left, explored.belt.get_transport_line(1))      
         table.insert(upstream.right, explored.belt.get_transport_line(2))

      end
   end


   return {combined = {left = left, right = right}, upstream = upstream, downstream = downstream}

end
   
function get_connected_belts(B)
   local result = {}
   local frontier = {table.deepcopy(B)}
   local hash = {}
   hash[B.unit_number] = true
   while #frontier > 0 do
      local explored = table.remove(frontier, 1)
      local inputs = explored.belt_neighbours["inputs"]
      local outputs = explored.belt_neighbours["outputs"]
      for i, belt in pairs(inputs) do
         if hash[belt.unit_number] ~= true then
            hash[belt.unit_number] = true
            table.insert(frontier, table.deepcopy(belt))
         end
      end
      for i, belt in pairs(outputs) do
         if hash[belt.unit_number] ~= true then
            hash[belt.unit_number] = true
            table.insert(frontier, table.deepcopy(belt))
         end
      end
      table.insert(result, table.deepcopy(explored))
      
   end

   return {hash = hash, ents = result}
end
function prune_item_groups(array)
   if #groups == 0 then
      local dict = game.item_prototypes
      local a = get_iterable_array(dict)
      for i, v in ipairs(a) do
         local check1 = true
         local check2 = true

         for i1, v1 in ipairs(groups) do
            if v1.name == v.group.name then
               check1 = false
            end
            if v1.name == v.subgroup.name then
               check2 = false
            end
         end
         if check1 then
            table.insert(groups, v.group)
         end
         if check2 then
            table.insert(groups, v.subgroup)
         end
      end         
   end
   local i = 1
   while i < #array and array ~= nil and array[i] ~= nil do
      local check = true
      for i1, v in ipairs(groups) do
         if v ~= nil and array[i].name == v.name then
            i = i + 1
            check = false
            break
         end
      end
      if check then
         table.remove(array, i)
      end
   end
end
         

function read_item_selector_slot(pindex, start_phrase)
   start_phrase = start_phrase or ""
   printout(start_phrase .. players[pindex].item_cache[players[pindex].item_selector.index].name, pindex)
end

function get_iterable_array(dict)
   result = {}
   for i, v in pairs(dict) do
      table.insert(result, v)
   end
   return result
end

function read_scan_summary (pindex)      
   local result = ""
   local left_top = {x = math.floor((players[pindex].cursor_pos.x - 1 - players[pindex].cursor_size) / 32), y = math.floor((players[pindex].cursor_pos.y - 1 - players[pindex].cursor_size)/32)}
   local right_bottom = {x = math.floor((players[pindex].cursor_pos.x + 1 + players[pindex].cursor_size)/32), y = math.floor((players[pindex].cursor_pos.y + 1 + players[pindex].cursor_size)/32)}
   local count = 0
   local total = 0
   for i = left_top.x, right_bottom.x do
      for i1 = left_top.y, right_bottom.y do
         if game.get_player(pindex).surface.is_chunk_generated({i, i1}) then
            count = count + 1
         end
         total = total + 1
      end
   end
   if total > 0 and count/total == 0 then
      printout("This area is completely unexplored.  Move closer or set up radar to reveal this area of the map.", pindex)
      return
   elseif count ~= total then
      result = result .. "Explored " .. math.floor((count/total) * 100) .. "% "
   end
   if #players[pindex].nearby.ents > 0 then
         local percentages = {}
         for i, ent in ipairs(players[pindex].nearby.ents) do
            local area = 1
            if ent.name ~= "water" then
               local box = players[pindex].nearby.ents[i].ents[1].prototype.selection_box
               local width = math.ceil(box.right_bottom.x * 2)
               local height = math.ceil(2* box.right_bottom.y)
               area = width * height
            end
            table.insert(percentages, {name = ent.name, percent = math.floor((area * players[pindex].nearby.ents[i].count / ((1+players[pindex].cursor_size * 2) ^2) * 100) + .5)})
         end
         table.sort(percentages, function(k1, k2)
            return k1.percent > k2.percent
         end)

         result = result .. "Area contains "
         local i = 1
         while i <= # percentages and i <= 5 do
            result = result .. percentages[i].name .. " " .. percentages[i].percent .. "%, "
               i = i + 1
         end
      
   else
      result = result .. "Empty Area  "
   end
   printout(string.sub(result, 1, -3), pindex)
end
   

function scan_sort(pindex)
   for i, name in ipairs(players[pindex].nearby.ents   ) do
      local i1 = 1
      while i1 <= #name.ents do
         if name.ents[i1].valid == false then
            table.remove(name.ents, i1)
         else
            i1 = i1 + 1
         end
      end
      if #name.ents == 0 then
         table.remove(players[pindex].nearby.ents, i)
      end
   end

   if players[pindex].nearby.count == false then
      table.sort(players[pindex].nearby.ents, function(k1, k2) 
         local pos = game.get_player(pindex).position
         local ent1 = nil
         local ent2 = nil
         if k1.name == "water" then
            table.sort( k1.ents , function(k3, k4) 
               return distance(pos, k3.position) < distance(pos, k4.position)
            end)
            ent1 = k1.ents[1]
         else
            ent1 = game.get_player(pindex).surface.get_closest(pos, k1.ents)
         end
         if k2.name == "water" then
            table.sort( k2.ents , function(k3, k4) 
               return distance(pos, k3.position) < distance(pos, k4.position)
            end)
            ent2 = k2.ents[1]
         else
         ent2 = game.get_player(pindex).surface.get_closest(pos, k2.ents)
         end
         return distance(pos, ent1.position) < distance(pos, ent2.position)
      end)
            
   else
      table.sort(players[pindex].nearby.ents, function(k1, k2)
         return k1.count > k2.count
      end)
   end
   populate_categories(pindex)

end
   


function center_of_tile(pos)
   return {x = math.floor(pos.x)+0.5, y = math.floor(pos.y)+ .5}
end

function get_power_string(power)
   result = ""
   if power > 1000000000000 then
      power = power/1000000000000
      result = result .. string.format(" %.3f Terawatts", power) 
   elseif power > 1000000000 then
      power = power / 1000000000
      result = result .. string.format(" %.3f Gigawatts", power) 
   elseif power > 1000000 then
      power = power / 1000000
      result = result .. string.format(" %.3f Megawatts", power) 
   elseif power > 1000 then
      power = power / 1000
      result = result .. string.format(" %.3f Kilowatts", power) 
   else
      result = result .. string.format(" %.3f Watts", power) 
   end
   return result
end
function get_adjacent_source(box, pos, dir)
   local result = {position = pos, direction = ""}
   ebox = table.deepcopy(box)
   if dir == 1 or dir == 3 then
      ebox.left_top.x = box.left_top.y
      ebox.left_top.y = box.left_top.x
      ebox.right_bottom.x = box.right_bottom.y
      ebox.right_bottom.y = box.right_bottom.x
   end
--   print(ebox.left_top.x .. " " .. ebox.left_top.y)
   ebox.left_top.x = math.ceil(ebox.left_top.x * 2)/2
   ebox.left_top.y = math.ceil(ebox.left_top.y * 2)/2
   ebox.right_bottom.x = math.floor(ebox.right_bottom.x * 2)/2
   ebox.right_bottom.y = math.floor(ebox.right_bottom.y * 2)/2

   if pos.x < ebox.left_top.x then
      result.position.x = result.position.x + 1
      result.direction = "West"
         elseif pos.x > ebox.right_bottom.x then
      result.position.x = result.position.x - 1
      result.direction = "East"
   elseif pos.y < ebox.left_top.y then
      result.position.y = result.position.y + 1
      result.direction = "North"
   elseif pos.y > ebox.right_bottom.y then
      result.position.y = result.position.y - 1
      result.direction = "South"
   end
   return result
end
function read_technology_slot(pindex, start_phrase)
   start_phrase = start_phrase or ""
   local techs = {}
   if players[pindex].technology.category == 1 then
      techs = players[pindex].technology.lua_researchable
   elseif players[pindex].technology.category == 2 then
      techs = players[pindex].technology.lua_locked
   elseif players[pindex].technology.category == 3 then
      techs = players[pindex].technology.lua_unlocked
   end
   
   if next(techs) ~= nil and players[pindex].technology.index > 0 and players[pindex].technology.index <= #techs then
      local tech = techs[players[pindex].technology.index]
      if tech.valid then
         printout(start_phrase .. tech.name, pindex)
      else
         printout("Error loading technology", pindex)
      end
   else
      printout("No technologies in this category yet", pindex)
   end
end
function populate_categories(pindex)
   players[pindex].nearby.resources = {}
   players[pindex].nearby.containers = {}
   players[pindex].nearby.buildings = {}
   players[pindex].nearby.other = {}

   for i, ent in ipairs(players[pindex].nearby.ents) do
      while #ent.ents > 0 and ent.ents[1].valid == false do
         table.remove(ent.ents, 1)
      end
      if #ent.ents == 0 then
         print("Empty ent")
      elseif ent.name == "water" then
         table.insert(players[pindex].nearby.resources, ent)      
      elseif ent.ents[1].type == "resource" or ent.ents[1].type == "tree" or ent.ents[1].name == "sand-rock-big" or ent.ents[1].name == "rock-big" or ent.ents[1].name == "rock-huge" then --Note: There is no rock type, so they are specified by name.
         table.insert(players[pindex].nearby.resources, ent)
      elseif ent.ents[1].type == "container" then
         table.insert(players[pindex].nearby.containers, ent)
      elseif ent.ents[1].type == "simple-entity" or ent.ents[1].type == "simple-entity-with-owner" then
         table.insert(players[pindex].nearby.other, ent)
      elseif ent.ents[1].prototype.is_building then
         table.insert(players[pindex].nearby.buildings, ent)
      end
   end
end

function read_belt_slot(pindex, start_phrase)
   start_phrase = start_phrase or ""
   local stack = nil
   local array = {}
<<<<<<< HEAD
   local result = start_phrase
=======
   local result = ""
   local direction = players[pindex].belt.direction
   
   --Read lane direction
   if players[pindex].belt.side == 1 then
      if direction == 0 then 
         result = result .. "West lane "
      elseif direction == 4 then
         result = result .. "East lane "
      elseif direction == 6 then
         result = result .. "South lane "
      elseif direction == 2 then
         result = result .. "North lane " 
      else
         result = result .. "Unspecified lane, "
      end
   elseif players[pindex].belt.side == 2 then
      if direction == 0 then 
         result = result .. "East lane "
      elseif direction == 4 then
         result = result .. "West lane "
      elseif direction == 6 then
         result = result .. "North lane "
      elseif direction == 2 then
         result = result .. "South lane " 
      else
         result = result .. "Unspecified lane, "
      end

   end
   --Read lane contents
>>>>>>> e3120ea6
   if players[pindex].belt.sector == 1 and players[pindex].belt.side == 1 then
      array = players[pindex].belt.line1
   elseif players[pindex].belt.sector == 1 and players[pindex].belt.side == 2 then
      array = players[pindex].belt.line2
   elseif players[pindex].belt.sector == 2 then
      if players[pindex].belt.side == 1 then
         array = players[pindex].belt.network.combined.left
      elseif players[pindex].belt.side == 2 then
         array = players[pindex].belt.network.combined.right
      end
   elseif players[pindex].belt.sector == 3 then
      if players[pindex].belt.side == 1 then
         array = players[pindex].belt.network.downstream.left
      elseif players[pindex].belt.side == 2 then
         array = players[pindex].belt.network.downstream.right
      end
   elseif players[pindex].belt.sector == 4 then
      if players[pindex].belt.side == 1 then
         array = players[pindex].belt.network.upstream.left
      elseif players[pindex].belt.side == 2 then
         array = players[pindex].belt.network.upstream.rright
      end

   else
      return
   end
   pcall(function()
      stack = array[players[pindex].belt.index]
   end)

   if stack ~= nil and stack.valid_for_read and stack.valid then
      result = result .. stack.name .. " x " .. stack.count
      if players[pindex].belt.sector > 1 then
         result = result .. ", " .. stack.percent .. "%"
      end
   else
      result = result .. "Empty slot"
   end
   printout(result, pindex)
end


function reset_rotation(pindex)
   players[pindex].building_direction = -1
end

function read_building_recipe(pindex, start_phrase)
   start_phrase = start_phrase or ""
   if players[pindex].building.recipe_selection then
      local recipe = players[pindex].building.recipe_list[players[pindex].building.category][players[pindex].building.index]
      if recipe.valid == true then
         printout(start_phrase .. recipe.name .. " " .. recipe.category .. " " .. recipe.group.name .. " " .. recipe.subgroup.name, pindex)
      else
         printout(start_phrase .. "Blank",pindex)
      end
   else
      local recipe = players[pindex].building.recipe
      if recipe ~= nil then
         printout(start_phrase .. recipe.name, pindex)
      else
         printout("Select a recipe", pindex)
      end
   end
end
   
   

function read_building_slot(pindex, start_phrase)
   start_phrase = start_phrase or ""
   if players[pindex].building.sectors[players[pindex].building.sector].name == "Filters" then 
      printout(players[pindex].building.sectors[players[pindex].building.sector].inventory[players[pindex].building.index], pindex)
   elseif players[pindex].building.sectors[players[pindex].building.sector].name == "Fluid" then 
      local box = players[pindex].building.sectors[players[pindex].building.sector].inventory
      local capacity = box.get_capacity(players[pindex].building.index)
      local type = box.get_prototype(players[pindex].building.index).production_type
      local fluid = box[players[pindex].building.index]
--      fluid = {name = "water", amount = 1}
      local name  = "Any"
      local amount = 0
      if fluid ~= nil then
         amount = fluid.amount
         name = fluid.name
      end
<<<<<<< HEAD

      printout(start_phrase .. name .. " " .. type .. " " .. amount .. "/" .. capacity, pindex)
=======
      --Read the fluid ingredients & products
      --Note: We could have separated by input/output but right now the "type" is "input" for all fluids it seeems?
      local recipe = players[pindex].building.recipe
      if recipe ~= nil and name == "Any" then
         name = "Empty slot reserved for "
         for i, v in pairs(recipe.ingredients) do
            if v.type == "fluid" then
               name = name .. v.name .. " or "
            end
         end                    
         for i, v in pairs(recipe.products) do
            if v.type == "fluid" then
               name = name .. v.name .. " or "
            end
         end
         name = name .. "nothing, "
      end
      --Read the fluid found
      printout(name .. " " .. type .. " " .. amount .. "/" .. capacity, pindex)
>>>>>>> e3120ea6
   else
      stack = players[pindex].building.sectors[players[pindex].building.sector].inventory[players[pindex].building.index]
      if stack.valid_for_read and stack.valid then
         printout(start_phrase .. stack.name .. " x " .. stack.count, pindex)
      else
<<<<<<< HEAD
         printout(start_phrase .. "Empty slot", pindex)
=======
         --Read the "empty slot"
         local result = "Empty slot" 
         local recipe = players[pindex].building.recipe
         if recipe ~= nil then 
            if players[pindex].building.sectors[players[pindex].building.sector].name == "Input" then 
               --For input slots read the recipe ingredients
               result = result .. " reserved for "
               for i, v in pairs(recipe.ingredients) do
                  if v.type == "item" then
                     result = result .. v.name .. " or "
                  end
               end
               result = result .. "nothing"
            elseif players[pindex].building.sectors[players[pindex].building.sector].name == "Output" then 
               --For output slots read the recipe products
               result = result .. " reserved for "
               for i, v in pairs(recipe.products) do
                  if v.type == "item" then
                     result = result .. v.name .. " or "
                  end
               end
               result = result .. "nothing"
            end
         end
         printout(result, pindex)
>>>>>>> e3120ea6
      end
   end
end

function factorio_default_sort(k1, k2) 
   if k1.group.order ~= k2.group.order then
      return k1.group.order < k2.group.order
   elseif k1.subgroup.order ~= k2.subgroup.order then
      return k1.subgroup.order < k2.subgroup.order
   elseif k1.order ~= k2.order then
      return k1.order < k2.order
   else               
      return k1.name < k2.name
   end
end


function get_recipes(pindex, building)
   if not building then
      return {}
   end
   local category_filters={}
   for category_name, _ in pairs(building.prototype.crafting_categories) do
      table.insert(category_filters, {filter="category", category=category_name})
   end
   local all_machine_recipes = game.get_filtered_recipe_prototypes(category_filters)
   local unlocked_machine_recipes = {}
   local force_recipes = game.get_player(pindex).force.recipes
   for recipe_name, recipe in pairs(all_machine_recipes) do
      if force_recipes[recipe_name] ~= nil and force_recipes[recipe_name].enabled then
         if unlocked_machine_recipes[recipe.group.name] == nil then
            unlocked_machine_recipes[recipe.group.name]={}
         end
         table.insert(unlocked_machine_recipes[recipe.group.name],force_recipes[recipe.name])
      end
   end
   local result={}
   for group, recipes in pairs(unlocked_machine_recipes) do
      table.insert(result,recipes)
   end
   return result
end
function get_tile_dimensions(item)
   if item.place_result ~= nil then
      local dimensions = item.place_result.selection_box
      x = math.ceil(dimensions.right_bottom.x - dimensions.left_top.x)
      y = math.ceil(dimensions.right_bottom.y - dimensions.left_top.y)
      return x .. ", " .. y
   end
   return ""
end

function read_crafting_queue(pindex, start_phrase)
   start_phrase = start_phrase or ""
   if players[pindex].crafting_queue.max ~= 0 then
      item = players[pindex].crafting_queue.lua_queue[players[pindex].crafting_queue.index]
      printout(start_phrase .. item.recipe .. " x " .. item.count, pindex)
   else
      printout(start_phrase .. "Blank", pindex)
   end
end
   
function load_crafting_queue(pindex)
   if players[pindex].crafting_queue.lua_queue ~= nil then
      players[pindex].crafting_queue.lua_queue = game.get_player(pindex).crafting_queue
      if players[pindex].crafting_queue.lua_queue ~= nil then
         delta = players[pindex].crafting_queue.max - #players[pindex].crafting_queue.lua_queue
         players[pindex].crafting_queue.index = math.max(1, players[pindex].crafting_queue.index - delta)
         players[pindex].crafting_queue.max = #players[pindex].crafting_queue.lua_queue
      else
      players[pindex].crafting_queue.index = 1
      players[pindex].crafting_queue.max = 0
      end
   else
      players[pindex].crafting_queue.lua_queue = game.get_player(pindex).crafting_queue
   players[pindex].crafting_queue.index = 1
      if players[pindex].crafting_queue.lua_queue ~= nil then
      players[pindex].crafting_queue.max = # players[pindex].crafting_queue.lua_queue
      else
         players[pindex].crafting_queue.max = 0
      end
   end
end

function read_crafting_slot(pindex, start_phrase)
   start_phrase = start_phrase or ""
   recipe = players[pindex].crafting.lua_recipes[players[pindex].crafting.category][players[pindex].crafting.index]
   if recipe.valid == true then
      if recipe.category == "smelting" then
         printout(start_phrase .. recipe.name .. " can only be crafted by a furnace.", pindex)
      else
         printout(start_phrase .. recipe.name .. " " .. recipe.category .. " " .. recipe.group.name .. " " .. game.get_player(pindex).get_craftable_count(recipe.name), pindex)
      end
      else
      printout("Blank",pindex)
   end
end



function read_inventory_slot(pindex, start_phrase)
   start_phrase = start_phrase or ""
   local stack = players[pindex].inventory.lua_inventory[players[pindex].inventory.index]
   if stack.valid_for_read and stack.valid == true then
	  printout(start_phrase .. stack.name .. " x " .. stack.count .. " " .. stack.prototype.subgroup.name , pindex)
   else
      printout(start_phrase .. "Empty Slot",pindex)
   end
end


function set_quick_bar(index, pindex)
   local page = game.get_player(pindex).get_active_quick_bar_page(1)-1
   local stack = players[pindex].inventory.lua_inventory[players[pindex].inventory.index]
   if stack.valid_for_read and stack.valid == true then
      game.get_player(pindex).set_quick_bar_slot(index + 10*page, stack) 
      printout("Assigned " .. index, pindex)

   else
      game.get_player(pindex).set_quick_bar_slot(index + 10*page, nil) 
      printout("Unassigned " .. index, pindex)
   end
end

function read_hand(pindex)
   local cursor_stack=game.get_player(pindex).cursor_stack
   if cursor_stack and cursor_stack.valid and cursor_stack.valid_for_read then
      local out={"access.cursor-description"}
      table.insert(out,cursor_stack.prototype.localised_name)
      local build_entity = cursor_stack.prototype.place_result
      if build_entity and build_entity.supports_direction then
         table.insert(out,1)
         table.insert(out,{"access.facing-direction",players[pindex].building_direction*2})
      else
         table.insert(out,0)
         table.insert(out,"")
      end
      table.insert(out,cursor_stack.count)
      local extra = game.get_player(pindex).get_main_inventory().get_item_count(cursor_stack.name)
      if extra > 0 then
         table.insert(out,cursor_stack.count+extra)
      else
         table.insert(out,0)
      end
      printout(out, pindex)
   else
      printout({"access.empty_cursor"}, pindex)
   end
end

function read_quick_bar(index,pindex)
   page = game.get_player(pindex).get_active_quick_bar_page(1)-1
   local item = game.get_player(pindex).get_quick_bar_slot(index+ 10*page)
   if item ~= nil then
      local count = game.get_player(pindex).character.get_main_inventory().get_item_count(item.name)
      local stack = game.get_player(pindex).cursor_stack
      if stack.valid_for_read then
         count = count + stack.count
         printout("unselected " .. item.name .. " x " .. count, pindex)
      else
         printout("selected " .. item.name .. " x " .. count, pindex)
      end

   else
      printout("Empty Slot",pindex)
   end

end

function target(pindex)
   if #players[pindex].tile.ents > 0 and players[pindex].tile.ents[players[pindex].tile.index-1].valid then
         move_cursor_map(players[pindex].tile.ents[players[pindex].tile.index - 1].position,pindex)
   else
         move_cursor_map(players[pindex].cursor_pos, pindex)
   end
end
function move_cursor_map(position,pindex)
   local player = players[pindex]
   local pixels = mult_position( sub_position(position, player.position), 32*player.zoom)
   local screen = game.players[pindex].display_resolution
   screen = {x = screen.width, y = screen.height}
   pixels = add_position(pixels,mult_position(screen,0.5))
   move_cursor(pixels.x, pixels.y, pindex)
end
function move_cursor(x,y, pindex)
   if x >= 0 and y >=0 and x < game.players[pindex].display_resolution.width and y < game.players[pindex].display_resolution.height then
      print ("setCursor " .. math.ceil(x) .. "," .. math.ceil(y))
   end
end

function tile_cycle(pindex)
   players[pindex].tile.index = players[pindex].tile.index + 1

   if players[pindex].tile.index > #players[pindex].tile.ents + 1 then
      players[pindex].tile.index = 1
      printout(players[pindex].tile.tile, pindex)
   else
      if players[pindex].tile.ents[players[pindex].tile.index - 1].valid then
         result = ""
         local ent = players[pindex].tile.ents[players[pindex].tile.index - 1]
         result = ent.name
         result = result .. " " .. ent.type .. " "
         if ent.type == "resource" then
            result = result .. " x " .. ent.amount
         end
         if ent.prototype.is_building and ent.supports_direction then
            result = result .. "Facing "
            if ent.direction == 0 then 
               result = result .. "North "
            elseif ent.direction == 4 then
               result = result .. "South "
            elseif ent.direction == 6 then
               result = result .. "West "
            elseif ent.direction == 2 then
               result = result .. "East "
            end
         end
         if ent.prototype.type == "generator" then
            local power1 = ent.energy_generated_last_tick * 60
            local power2 = ent.prototype.max_energy_production * 60
            if power2 ~= nil then
               result = result .. "Producing " .. get_power_string(power1) .. " / " .. get_power_string(power2) .. " "
            else
               result = result .. "Producing " .. get_power_string(power1) .. " "
            end
         end
         if ent.prototype.type == "underground-belt" and ent.neighbours ~= nil then
            result = result .. distance(ent.position, ent.neighbours.position) .. " " .. direction(ent.position, ent.neighbours.position)
         elseif (ent.prototype.type  == "pipe" or ent.prototype.type == "pipe-to-ground") and ent.neighbours ~= nil then
            for i, v in pairs(ent.neighbours) do
               for i1, v1 in pairs(v) do
                  result = result .. distance(ent.position, v1.position) .. " " .. direction(ent.position, v1.position)
               end
            end
         end
         printout(result, pindex)


      end
   end
end
      


function check_for_player(index)
   if not players then
      global.players = global.players or {}
      players = global.players
   end
   if players[index] == nil then
   initialize(game.get_player(index))
   return false
   else
      return true
   end
end

function printout(str, pindex)
   if pindex > 0 then
      players[pindex].last = str
   end
   localised_print{"","out ",str}
end

function repeat_last_spoken (pindex)
   printout(players[pindex].last, pindex)
end

function scan_index(pindex)
   if (players[pindex].nearby.category == 1 and next(players[pindex].nearby.ents) == nil) or (players[pindex].nearby.category == 2 and next(players[pindex].nearby.resources) == nil) or (players[pindex].nearby.category == 3 and next(players[pindex].nearby.containers) == nil) or (players[pindex].nearby.category == 4 and next(players[pindex].nearby.buildings) == nil) or (players[pindex].nearby.category == 5 and next(players[pindex].nearby.other) == nil) then
      printout("No entities found.  Try refreshing with end key.", pindex)
   else
      local ents = {}
      if players[pindex].nearby.category == 1 then
         ents = players[pindex].nearby.ents
      elseif players[pindex].nearby.category == 2 then
         ents = players[pindex].nearby.resources
      elseif players[pindex].nearby.category == 3 then
         ents = players[pindex].nearby.containers
      elseif players[pindex].nearby.category == 4 then
         ents = players[pindex].nearby.buildings
      elseif players[pindex].nearby.category == 5 then
         ents = players[pindex].nearby.other
      end
      local ent = nil

--      if ents[players[pindex].nearby.index].name == "water" then
      if true then
         local i = 1
         while i <= #ents[players[pindex].nearby.index].ents do
            if ents[players[pindex].nearby.index].ents[i].valid then
               i = i + 1
            else
               table.remove(ents[players[pindex].nearby.index].ents, i)
               if players[pindex].nearby.selection > i then
                  players[pindex].nearby.selection = players[pindex].nearby.selection - 1
               end
            end
         end
         if #ents[players[pindex].nearby.index].ents == 0 then
            table.remove(ents,players[pindex].nearby.index)
            players[pindex].nearby.index = math.min(players[pindex].nearby.index, #ents)
            scan_index(pindex)
            return
         end

         table.sort(ents[players[pindex].nearby.index].ents, function(k1, k2) 
            local pos = players[pindex].cursor_pos
            return distance(pos, k1.position) < distance(pos, k2.position)
         end)
      if players[pindex].nearby.selection > #ents[players[pindex].nearby.index].ents then
         players[pindex].selection = 1
      end

         ent = ents[players[pindex].nearby.index].ents[players[pindex].nearby.selection]
      end
      if players[pindex].nearby.count == false then
         if players[pindex].cursor then
            printout (ent.name .. " " .. ent_production(ent) .. players[pindex].nearby.selection .. " of " .. #ents[players[pindex].nearby.index].ents .. ", " .. math.floor(distance(players[pindex].cursor_pos, ent.position)) .. " " .. direction(players[pindex].cursor_pos, ent.position), pindex)
         else
            printout (ent.name .. " " .. ent_production(ent) .. math.floor(distance(players[pindex].position, ent.position)) .. " " .. direction(players[pindex].position, ent.position), pindex)
         end
      else
         printout (ent.name .. " x " .. ents[players[pindex].nearby.index].count , pindex)
      end
   end
 end
   

function scan_down(pindex)
   if (players[pindex].nearby.category == 1 and players[pindex].nearby.index < #players[pindex].nearby.ents) or (players[pindex].nearby.category == 2 and players[pindex].nearby.index < #players[pindex].nearby.resources) or (players[pindex].nearby.category == 3 and players[pindex].nearby.index < #players[pindex].nearby.containers) or (players[pindex].nearby.category == 4 and players[pindex].nearby.index < #players[pindex].nearby.buildings)  or (players[pindex].nearby.category == 5 and players[pindex].nearby.index < #players[pindex].nearby.other) then
      players[pindex].nearby.index = players[pindex].nearby.index + 1
      players[pindex].nearby.selection = 1
   end
--   if not(pcall(function()
      scan_index(pindex)
--   end)) then
--      if players[pindex].nearby.category == 1 then
--         table.remove(players[pindex].nearby.ents, players[pindex].nearby.index)
--      elseif players[pindex].nearby.category == 2 then
--         table.remove(players[pindex].nearby.resources, players[pindex].nearby.index)
--      elseif players[pindex].nearby.category == 3 then
--         table.remove(players[pindex].nearby.containers, players[pindex].nearby.index)
--      elseif players[pindex].nearby.category == 4 then
--         table.remove(players[pindex].nearby.buildings, players[pindex].nearby.index)
--      elseif players[pindex].nearby.category == 5 then
--         table.remove(players[pindex].nearby.other, players[pindex].nearby.index)
--      end
--      scan_up(pindex)
--      scan_down(pindex)
--   end
end

function scan_up(pindex)
   if players[pindex].nearby.index > 1 then
      players[pindex].nearby.index = players[pindex].nearby.index - 1
      players[pindex].nearby.selection = 1
   end
   if not(pcall(function()
scan_index(pindex)
end)) then
      if players[pindex].nearby.category == 1 then
         table.remove(players[pindex].nearby.ents, players[pindex].nearby.index)
      elseif players[pindex].nearby.category == 2 then
         table.remove(players[pindex].nearby.resources, players[pindex].nearby.index)
      elseif players[pindex].nearby.category == 3 then
         table.remove(players[pindex].nearby.containers, players[pindex].nearby.index)
      elseif players[pindex].nearby.category == 4 then
         table.remove(players[pindex].nearby.buildings, players[pindex].nearby.index)
      elseif players[pindex].nearby.category == 5 then
         table.remove(players[pindex].nearby.other, players[pindex].nearby.index)
      end
      scan_down(pindex)
      scan_up(pindex)
   end
 end

function scan_middle(pindex)
   local ents = {}
   if players[pindex].nearby.category == 1 then
      ents = players[pindex].nearby.ents
   elseif players[pindex].nearby.category == 2 then
      ents = players[pindex].nearby.resources
   elseif players[pindex].nearby.category == 3 then
      ents = players[pindex].nearby.containers
   elseif players[pindex].nearby.category == 4 then
      ents = players[pindex].nearby.buildings
   elseif players[pindex].nearby.category == 5 then
      ents = players[pindex].nearby.other
   end

   if players[pindex].nearby.index < 1 then
      players[pindex].nearby.index = 1
   elseif players[pindex].nearby.index > #ents then
      players[pindex].nearby.index = #ents
   end

   if not(pcall(function()
      scan_index(pindex)
   end)) then
      table.remove(ents, players[pindex].nearby.index)
      scan_middle(pindex)
   end
 end



function rescan(pindex)
   players[pindex].nearby.index = 1
   players[pindex].nearby.selection = 1
   first_player = game.get_player(pindex)
   players[pindex].nearby.ents = scan_area(math.floor(players[pindex].cursor_pos.x)-500, math.floor(players[pindex].cursor_pos.y)-500, 1000, 1000, pindex)
   populate_categories(pindex)
end

directions={
   [defines.direction.north]="North",
   [defines.direction.northeast]="Northeast",
   [defines.direction.east]="East",
   [defines.direction.southeast]="Southeast",
   [defines.direction.south]="South",
   [defines.direction.southwest]="Southwest",
   [defines.direction.west]="West",
   [defines.direction.northwest]="Northwest",
   [8] = ""
}

function dir(pos1,pos2)
   local x1 = pos1.x
   local x2 = pos2.x
   local dx = x2 - x1
   local y1 = pos1.y
   local y2 = pos2.y
   local dy = y2 - y1
   if dx == 0 and dy == 0 then
      return 8
   end
   return math.floor(10.5 + 4*math.atan2(dy,dx)/math.pi)%8
end

function direction (pos1, pos2)
   return directions[dir(pos1,pos2)]
end

function distance ( pos1, pos2)
   local x1 = pos1.x
   local x2 = pos2.x
  local dx = math.abs(x2 - x1)
   local y1 = pos1.y
   local y2 = pos2.y
  local dy = math.abs(y2 - y1)
  return math.abs(math.sqrt (dx * dx + dy * dy ))
end

function index_of_entity(array, value)
   if next(array) == nil then
      return nil
   end
    for i = 1, #array,1 do
        if array[i].name == value then
            return i
      end
   end
   return nil
end

function scan_area (x,y,w,h, pindex)
   local first_player = game.get_player(pindex)
   local surf = first_player.surface
   local ents = surf.find_entities_filtered{area = {{x, y},{x+w, y+h}}, invert = true}
   local result = {}
   local waters = surf.find_tiles_filtered{area = {{x+(w/4), y+(h/4)},{x+(3*w)/4, y+(3*h)/4}}, name = "water"}
--local waters = {}
   if next(waters) ~= nil then
      table.insert(result, {name = waters[1].name, count = #waters, ents=waters})
   end

   while next(result) ~= nil and #result[1].ents > 100 do
      table.remove(result[1].ents, math.random(#result[1].ents))
   end

   for i=1, #ents, 1 do
      local prod_info = ent_production(ents[i])
      local index = index_of_entity(result, ents[i].name .. prod_info)
      if index == nil then
         table.insert(result, {name = ents[i].name .. prod_info, count = 1, ents = {ents[i]}})

      elseif #result[index] >= 100 then
         table.remove(result[index].ents, math.random(100))
         table.insert(result[index].ents, ents[i])
         result[index].count = result[index].count + 1

      else
         table.insert(result[index].ents, ents[i])
         result[index].count = result[index].count + 1

         
--         result[index] = ents[i]
      end
   end
   if players[pindex].nearby.count == false then
      table.sort(result, function(k1, k2) 
         local pos = players[pindex].cursor_pos
         local ent1 = nil
         local ent2 = nil
         if k1.name == "water" then
            table.sort( k1.ents , function(k3, k4) 
               return distance(pos, k3.position) < distance(pos, k4.position)
            end)
            ent1 = k1.ents[1]
         else
            ent1 = surf.get_closest(pos, k1.ents)
         end
         if k2.name == "water" then
            table.sort( k2.ents , function(k3, k4) 
               return distance(pos, k3.position) < distance(pos, k4.position)
            end)
            ent2 = k2.ents[1]
         else
         ent2 = surf.get_closest(pos, k2.ents)
         end
         return distance(pos, ent1.position) < distance(pos, ent2.position)
      end)
   else
      table.sort(result, function(k1, k2)
         return k1.count > k2.count
      end)
   end

   return result
end

function toggle_cursor(pindex)
   if not(players[pindex].cursor) then
      printout("Cursor enabled.", pindex)
      players[pindex].cursor = true
   else
      printout("Cursor disabled", pindex)
      players[pindex].cursor = false
      players[pindex].cursor_pos = offset_position(players[pindex].position,players[pindex].player_direction,1)
      target(pindex)
   end
end

function teleport_to_cursor(pindex)
teleport_to_closest(pindex, players[pindex].cursor_pos)
end
function jump_to_player(pindex)
   local first_player = game.get_player(pindex)
   players[pindex].cursor_pos.x = math.floor(first_player.position.x)+.5
   players[pindex].cursor_pos.y = math.floor(first_player.position.y) + .5
   read_coords(pindex)
end

   

function read_tile(pindex)   
   local surf = game.get_player(pindex).surface
   local result = ""
   players[pindex].tile.ents = surf.find_entities_filtered{area = {{players[pindex].cursor_pos.x - .5, players[pindex].cursor_pos.y - .5}, {players[pindex].cursor_pos.x+ .29 , players[pindex].cursor_pos.y + .29}}} 
   if not(pcall(function()
      players[pindex].tile.tile =  surf.get_tile(players[pindex].cursor_pos.x, players[pindex].cursor_pos.y).name
   end)) then
      printout("Tile out of range", pindex)
      return
   end
   if next(players[pindex].tile.ents) == nil then
      players[pindex].tile.previous = nil
      result = players[pindex].tile.tile

   else
      local ent = players[pindex].tile.ents[1]
      result = ent_info(pindex, ent)
      players[pindex].tile.previous = players[pindex].tile.ents[#players[pindex].tile.ents]

      players[pindex].tile.index = 2
   end
   if next(players[pindex].tile.ents) == nil or players[pindex].tile.ents[1].type == "resource" then
      local stack = game.get_player(pindex).cursor_stack
      if stack.valid_for_read and stack.valid and stack.prototype.place_result ~= nil and stack.prototype.place_result.type == "electric-pole" then
         local ent = stack.prototype.place_result
         local position = table.deepcopy(players[pindex].cursor_pos)
         local dict = game.get_filtered_entity_prototypes{{filter = "type", type = "electric-pole"}}
         local poles = {}
         for i, v in pairs(dict) do
            table.insert(poles, v)
         end
         table.sort(poles, function(k1, k2) return k1.max_wire_distance < k2.max_wire_distance end)
         local check = false
         for i, pole in ipairs(poles) do
            names = {}
            for i1 = i, #poles, 1 do
               table.insert(names, poles[i1].name)
            end
            local T = {
               position = position,
               radius = pole.max_wire_distance,
               name = names
            }
            if #surf.find_entities_filtered(T) > 0 then
               check = true
               break
            end
         if stack.name == pole.name then
            break
         end
      end
         if check then
            result = result .. " " .. "connected"
         else
            result = result .. "Not Connected"
         end
      elseif stack.valid_for_read and stack.valid and stack.prototype.place_result ~= nil and  stack.prototype.place_result.electric_energy_source_prototype ~= nil then
         local ent = stack.prototype.place_result
         local position = table.deepcopy(players[pindex].cursor_pos)
         if players[pindex].cursor then
               position.x = position.x + math.ceil(2*ent.selection_box.right_bottom.x)/2 - .5
               position.y = position.y + math.ceil(2*ent.selection_box.right_bottom.y)/2 - .5
         elseif players[pindex].player_direction == defines.direction.north then
            if players[pindex].building_direction == 0 or players[pindex].building_direction == 2 then
               position.y = position.y + math.ceil(2* ent.selection_box.left_top.y)/2 + .5
            elseif players[pindex].building_direction == 1 or players[pindex].building_direction == 3 then
            position.y = position.y + math.ceil(2* ent.selection_box.left_top.x)/2 + .5
            end
         elseif players[pindex].player_direction == defines.direction.south then
            if players[pindex].building_direction == 0 or players[pindex].building_direction == 2 then
               position.y = position.y + math.ceil(2* ent.selection_box.right_bottom.y)/2 - .5
            elseif players[pindex].building_direction == 1 or players[pindex].building_direction == 3 then
               position.y = position.y + math.ceil(2* ent.selection_box.right_bottom.x)/2 - .5
            end
         elseif players[pindex].player_direction == defines.direction.west then
            if players[pindex].building_direction == 0 or players[pindex].building_direction == 2 then
               position.x = position.x + math.ceil(2* ent.selection_box.left_top.x)/2 + .5
            elseif players[pindex].building_direction == 1 or players[pindex].building_direction == 3 then
               position.x = position.x + math.ceil(2* ent.selection_box.left_top.y)/2 + .5
            end

         elseif players[pindex].player_direction == defines.direction.east then
            if players[pindex].building_direction == 0 or players[pindex].building_direction == 2 then
               position.x = position.x + math.ceil(2* ent.selection_box.right_bottom.x)/2 - .5
            elseif players[pindex].building_direction == 1 or players[pindex].building_direction == 3 then
               position.x = position.x + math.ceil(2* ent.selection_box.right_bottom.y)/2 - .5
            end
         end
         local dict = game.get_filtered_entity_prototypes{{filter = "type", type = "electric-pole"}}
         local poles = {}
         for i, v in pairs(dict) do
            table.insert(poles, v)
         end
         table.sort(poles, function(k1, k2) return k1.supply_area_distance < k2.supply_area_distance end)
         local check = false
         for i, pole in ipairs(poles) do
            local names = {}
            for i1 = i, #poles, 1 do
               table.insert(names, poles[i1].name)
            end
            local area = {
               left_top = {(position.x + math.ceil(ent.selection_box.left_top.x) - pole.supply_area_distance), (position.y + math.ceil(ent.selection_box.left_top.y) - pole.supply_area_distance)},
               right_bottom = {position.x + math.floor(ent.selection_box.right_bottom.x) + pole.supply_area_distance, position.y + math.floor(ent.selection_box.right_bottom.y) + pole.supply_area_distance},
               orientation = players[pindex].building_direction/4
           }
            local T = {
               area = area,
               name = names
            }
            if #surf.find_entities_filtered(T) > 0 then
               check = true
               break
            end
         end
         if check then
            result = result .. " " .. "connected"
         else
            result = result .. "Not Connected"
         end
      end
   end
   printout(result, pindex)
end


function read_coords(pindex)
   if not(players[pindex].in_menu) then
      printout(math.floor(players[pindex].cursor_pos.x) .. ", " .. math.floor(players[pindex].cursor_pos.y), pindex)
   elseif players[pindex].menu == "inventory" then
      local x = players[pindex].inventory.index %10
      local y = math.floor(players[pindex].inventory.index/10) + 1
      if x == 0 then
         x = x + 10
         y = y - 1
      end
      printout(x .. ", " .. y, pindex)
   elseif players[pindex].menu == "crafting" then
      local recipe = players[pindex].crafting.lua_recipes[players[pindex].crafting.category][players[pindex].crafting.index]
      result = "Ingredients: "
      for i, v in pairs(recipe.ingredients) do
         result = result .. ", " .. v.name .. " x" .. v.amount
      end
      result = result .. "Products: "
      for i, v in pairs(recipe.products) do
         result = result .. ", " .. v.name .. " x" .. v.amount
      end

      printout(string.sub(result, 3), pindex)
   elseif players[pindex].menu == "technology" then
      local techs = {}
      if players[pindex].technology.category == 1 then
         techs = players[pindex].technology.lua_researchable
      elseif players[pindex].technology.category == 2 then
         techs = players[pindex].technology.lua_locked
      elseif players[pindex].technology.category == 3 then
         techs = players[pindex].technology.lua_unlocked
      end
   
      if next(techs) ~= nil and players[pindex].technology.index > 0 and players[pindex].technology.index <= #techs then
         local result = "Requires "
         if #techs[players[pindex].technology.index].prerequisites < 1 then
            result = result .. " No prior research "
         end
         for i, preq in pairs(techs[players[pindex].technology.index].prerequisites) do 
            result = result .. preq.name .. " , "
         end
         result = result .. " and " .. techs[players[pindex].technology.index].research_unit_count .. " x "
         for i, ingredient in pairs(techs[players[pindex].technology.index].research_unit_ingredients ) do
            result = result .. ingredient.name .. " " .. " , "
         end
         
         printout(string.sub(result, 1, -3), pindex)
      end
   elseif players[pindex].menu == "building" then
      if players[pindex].building.recipe_selection then
         local recipe = players[pindex].building.recipe_list[players[pindex].building.category][players[pindex].building.index]
         result = "Ingredients: "
         for i, v in pairs(recipe.ingredients) do
            result = result .. ", " .. v.name .. " x" .. v.amount
         end
         result = result .. "products: "
         for i, v in pairs(recipe.products) do
            result = result .. ", " .. v.name .. " x" .. v.amount
         end

         printout(string.sub(result, 3), pindex)
      end
   end
end

function initialize(player)
   global.players[player.index] = global.players[player.index] or {}
   local faplayer = global.players[player.index]
   local character = player.cutscene_character or player.character
   faplayer.player = player
   faplayer.in_menu = faplayer.in_menu or false
   faplayer.in_item_selector = faplayer.in_item_selector or false
   faplayer.menu = faplayer.menu or "none"
   faplayer.cursor = faplayer.cursor or false
   faplayer.cursor_size = faplayer.cursor_size or 0 
   faplayer.num_elements = faplayer.num_elements or 0
   faplayer.player_direction = faplayer.player_direction or character.walking_state.direction
   faplayer.position = faplayer.position or center_of_tile(character.position)
   faplayer.cursor_pos = faplayer.cursor_pos or offset_position(faplayer.position,faplayer.player_direction,1)
   faplayer.walk = faplayer.walk or 0
   faplayer.move_queue = faplayer.move_queue or {}
   faplayer.building_direction = faplayer.building_direction or 0
   faplayer.direction_lag = faplayer.direction_lag or true
   faplayer.previous_item = faplayer.previous_item or ""
   faplayer.last = faplayer.last or ""
   faplayer.item_selection = faplayer.item_selection or false
   faplayer.item_cache = faplayer.item_cache or {}
   faplayer.zoom = faplayer.zoom or 1

   faplayer.nearby = faplayer.nearby or {
      index = 0,
      selection = 0,
      count = false,
      category = 1,
      ents = {},
      resources = {},
      containers = {},
      buildings = {},
      other = {}
   }
   faplayer.nearby.ents = faplayer.nearby.ents or {}

   faplayer.tile = faplayer.tile or {
      ents = {},
      tile = "",
      index = 1,
      previous = nil
   }

   faplayer.inventory = faplayer.inventory or {
      lua_inventory = nil,
      max = 0,
      index = 1
   }

   faplayer.crafting = faplayer.crafting or {
      lua_recipes = nil,
      max = 0,
      index = 1,
      category = 1
   }

   faplayer.crafting_queue = faplayer.crafting_queue or {
      index = 1,
      max = 0,
      lua_queue = nil
   }

   faplayer.technology = faplayer.technology or {
      index = 1,
      category = 1,
      lua_researchable = {},
      lua_unlocked = {},
      lua_locked = {}
   }

   faplayer.building = faplayer.building or {
      index = 0,
      ent = nil,
      sectors = nil,
      sector = 0,
      recipe_selection = false,
      item_selection = false,
      category = 0,
      recipe = nil,
      recipe_list = nil
   }

   faplayer.belt = faplayer.belt or {
      index = 1,
      sector = 1,
      ent = nil,
      line1 = nil,
      line2 = nil,
      network = {},
      side = 0
   }
   faplayer.warnings = faplayer.warnings or {
      short = {},
      medium = {},
      long = {},
      sector = 1,
      index = 1,
      category = 1
   }
   faplayer.pump = faplayer.pump or {
      index = 0,
      positions = {}
   }

   faplayer.item_selector = faplayer.item_selector or {
      index = 0,
      group = 0,
      subgroup = 0
   }

   faplayer.travel = faplayer.travel or {
      index = {x = 1, y = 0},
      creating = false,
      renaming = false
   }

   faplayer.structure_travel = faplayer.structure_travel or {
      network = {},
      current = nil,
      index = 0,
      direction = "none"
   }

end

script.on_event(defines.events.on_player_changed_position,function(event)
      local pindex = event.player_index
      if not check_for_player(pindex) then
               return
      end
      if players[pindex].walk == 2 then
      local pos = center_of_tile(game.get_player(pindex).position)
         if game.get_player(pindex).walking_state.direction ~= players[pindex].direction then
            players[pindex].direction = game.get_player(pindex).walking_state.direction
            local new_pos = offset_position(pos,players[pindex].direction,1)
            players[pindex].cursor_pos = new_pos
            players[pindex].position = pos
--            target(pindex)
         else
         
            players[pindex].cursor_pos.x = players[pindex].cursor_pos.x + pos.x - players[pindex].position.x
            players[pindex].cursor_pos.y = players[pindex].cursor_pos.y + pos.y - players[pindex].position.y
            players[pindex].position = pos
         end
         -- print("checking:".. players[pindex].cursor_pos.x .. "," .. players[pindex].cursor_pos.y)
         if not game.get_player(pindex).surface.can_place_entity{name = "character", position = players[pindex].cursor_pos} then
            read_tile(pindex)
            target(pindex)
         end
      end
end)



function menu_cursor_move(direction,pindex)
   if     direction == defines.direction.north then
      menu_cursor_up(pindex)
   elseif direction == defines.direction.south then
      menu_cursor_down(pindex)
   elseif direction == defines.direction.east  then
      menu_cursor_right(pindex)
   elseif direction == defines.direction.west  then
      menu_cursor_left(pindex)
   end
end 

function menu_cursor_up(pindex)
   if players[pindex].item_selection then
      if players[pindex].item_selector.group == 0 then
         printout("Blank", pindex)
      elseif players[pindex].item_selector.subgroup == 0 then
         players[pindex].item_cache = get_iterable_array(game.item_group_prototypes)
         prune_item_groups(players[pindex].item_cache)
         players[pindex].item_selector.index = players[pindex].item_selector.group
         players[pindex].item_selector.group = 0
         read_item_selector_slot(pindex)
      else
         local group = players[pindex].item_cache[players[pindex].item_selector.index].group
         players[pindex].item_cache = get_iterable_array(group.subgroups)
         prune_item_groups(players[pindex].item_cache)

         players[pindex].item_selector.index = players[pindex].item_selector.subgroup
         players[pindex].item_selector.subgroup = 0
         read_item_selector_slot(pindex)
               end         

   elseif players[pindex].menu == "inventory" then
      game.get_player(pindex).play_sound{path = "Inventory-Move"}
      players[pindex].inventory.index = players[pindex].inventory.index -10
      if players[pindex].inventory.index < 1 then
         players[pindex].inventory.index = players[pindex].inventory.max + players[pindex].inventory.index
      

      end
      read_inventory_slot(pindex)

   elseif players[pindex].menu == "crafting" then
      game.get_player(pindex).play_sound{path = "Inventory-Move"}
      players[pindex].crafting.index = 1
      players[pindex].crafting.category = players[pindex].crafting.category - 1

      if players[pindex].crafting.category < 1 then
         players[pindex].crafting.category = players[pindex].crafting.max
      end
      read_crafting_slot(pindex)
   elseif players[pindex].menu == "crafting_queue" then   
      game.get_player(pindex).play_sound{path = "Inventory-Move"}
      load_crafting_queue(pindex)
      players[pindex].crafting_queue.index = 1
      read_crafting_queue(pindex)
   elseif players[pindex].menu == "building" then
      if players[pindex].building.sector <= #players[pindex].building.sectors then
         if players[pindex].building.sectors[players[pindex].building.sector].inventory == nil or #players[pindex].building.sectors[players[pindex].building.sector].inventory < 1 then
            printout("blank", pindex)
            return
         end
         if #players[pindex].building.sectors[players[pindex].building.sector].inventory > 10 then
            game.get_player(pindex).play_sound{path = "Inventory-Move"}
            players[pindex].building.index = players[pindex].building.index - 8
            if players[pindex].building.index < 1 then
               players[pindex].building.index = players[pindex].building.index + #players[pindex].building.sectors[players[pindex].building.sector].inventory 
            end
         else
            game.get_player(pindex).play_sound{path = "Inventory-Move"}
            players[pindex].building.index = 1
         end
         read_building_slot(pindex)
      elseif players[pindex].building.recipe_list == nil then
         game.get_player(pindex).play_sound{path = "Inventory-Move"}
         players[pindex].inventory.index = players[pindex].inventory.index -10
         if players[pindex].inventory.index < 1 then
            players[pindex].inventory.index = players[pindex].inventory.max + players[pindex].inventory.index
         end
         read_inventory_slot(pindex)
      else
         if players[pindex].building.sector == #players[pindex].building.sectors + 1 then
            if players[pindex].building.recipe_selection then
               game.get_player(pindex).play_sound{path = "Inventory-Move"}
               players[pindex].building.category = players[pindex].building.category - 1
               players[pindex].building.index = 1
               if players[pindex].building.category < 1 then
                  players[pindex].building.category = #players[pindex].building.recipe_list
               end
            end
            read_building_recipe(pindex)
         else
      game.get_player(pindex).play_sound{path = "Inventory-Move"}
            players[pindex].inventory.index = players[pindex].inventory.index -10
            if players[pindex].inventory.index < 1 then
               players[pindex].inventory.index = players[pindex].inventory.max + players[pindex].inventory.index
            end
            read_inventory_slot(pindex)
            end
         end
   elseif players[pindex].menu == "technology" then
      if players[pindex].technology.category > 1 then
         players[pindex].technology.category = players[pindex].technology.category - 1
         players[pindex].technology.index = 1
      end
      if players[pindex].technology.category == 1 then
         printout("Researchable ttechnologies", pindex)
      elseif players[pindex].technology.category == 2 then
         printout("Locked technologies", pindex)
      elseif players[pindex].technology.category == 3 then
         printout("Past Research", pindex)
      end
      
   elseif players[pindex].menu == "belt" then
      if players[pindex].belt.sector == 1 then
         if (players[pindex].belt.side == 1 and players[pindex].belt.line1.valid and players[pindex].belt.index > 1) or (players[pindex].belt.side == 2 and players[pindex].belt.line2.valid and players[pindex].belt.index > 1) then
            game.get_player(pindex).play_sound{path = "Inventory-Move"}
            players[pindex].belt.index = players[pindex].belt.index - 1
         end
      elseif players[pindex].belt.sector == 2 then
         local max = 0
         if players[pindex].belt.side == 1 then
            max = #players[pindex].belt.network.combined.left
         elseif players[pindex].belt.side == 2 then
            max = #players[pindex].belt.network.combined.right
         end
         if players[pindex].belt.index > 1 then
            game.get_player(pindex).play_sound{path = "Inventory-Move"}
            players[pindex].belt.index = math.min(players[pindex].belt.index - 1, max)
         end
      elseif players[pindex].belt.sector == 3 then
         local max = 0
         if players[pindex].belt.side == 1 then
            max = #players[pindex].belt.network.downstream.left
         elseif players[pindex].belt.side == 2 then
            max = #players[pindex].belt.network.downstream.right
         end
         if players[pindex].belt.index > 1 then
            game.get_player(pindex).play_sound{path = "Inventory-Move"}
            players[pindex].belt.index = math.min(players[pindex].belt.index - 1, max)
         end
      elseif players[pindex].belt.sector == 4 then
         local max = 0
         if players[pindex].belt.side == 1 then
            max = #players[pindex].belt.network.upstream.left
         elseif players[pindex].belt.side == 2 then
            max = #players[pindex].belt.network.upstream.right
         end
         if players[pindex].belt.index > 1 then
            game.get_player(pindex).play_sound{path = "Inventory-Move"}
            players[pindex].belt.index = math.min(players[pindex].belt.index - 1, max)
         end

      end
      read_belt_slot(pindex)
   elseif players[pindex].menu == "warnings" then
      if players[pindex].warnings.category > 1 then
         players[pindex].warnings.category = players[pindex].warnings.category - 1
         game.get_player(pindex).play_sound{path = "Inventory-Move"}
         players[pindex].warnings.index = 1
      end
      read_warnings_slot(pindex)
   elseif players[pindex].menu == "pump" then
      game.get_player(pindex).play_sound{path = "Inventory-Move"}
      players[pindex].pump.index = math.max(1, players[pindex].pump.index - 1)      
      local dir = ""
      if players[pindex].pump.positions[players[pindex].pump.index].direction == 0 then
         dir = " North"
      elseif players[pindex].pump.positions[players[pindex].pump.index].direction == 4 then
         dir = " South"
      elseif players[pindex].pump.positions[players[pindex].pump.index].direction == 2 then
         dir = " East"
      elseif players[pindex].pump.positions[players[pindex].pump.index].direction == 6 then
         dir = " West"
      end

      printout("Option " .. players[pindex].pump.index .. ": " .. math.floor(distance(game.get_player(pindex).position, players[pindex].pump.positions[players[pindex].pump.index].position)) .. " meters " .. direction(game.get_player(pindex).position, players[pindex].pump.positions[players[pindex].pump.index].position) .. " Facing " .. dir, pindex)
   elseif players[pindex].menu == "travel" then
      if players[pindex].travel.index.y > 1 then
         game.get_player(pindex).play_sound{path = "Inventory-Move"}
         players[pindex].travel.index.y = players[pindex].travel.index.y - 1
      else
         players[pindex].travel.index.y = 1
         end
      players[pindex].travel.index.x = 1
      read_travel_slot(pindex)
   elseif players[pindex].menu == "structure-travel" then
      move_cursor_structure(pindex, 0)
   end
end

function menu_cursor_down(pindex)
   if players[pindex].item_selection then
      if players[pindex].item_selector.group == 0 then
         players[pindex].item_selector.group = players[pindex].item_selector.index
         players[pindex].item_cache = get_iterable_array(players[pindex].item_cache[players[pindex].item_selector.group].subgroups)
         prune_item_groups(players[pindex].item_cache)

         players[pindex].item_selector.index = 1
         read_item_selector_slot(pindex)
      elseif players[pindex].item_selector.subgroup == 0 then
         players[pindex].item_selector.subgroup = players[pindex].item_selector.index
         local prototypes = game.get_filtered_item_prototypes{{filter="subgroup",subgroup = players[pindex].item_cache[players[pindex].item_selector.index].name}}
         players[pindex].item_cache = get_iterable_array(prototypes)
         players[pindex].item_selector.index = 1
         read_item_selector_slot(pindex)
      else
         printout("Press left bracket to confirm your selection.", pindex)
               end         

   elseif players[pindex].menu == "inventory" then
      game.get_player(pindex).play_sound{path = "Inventory-Move"}
      players[pindex].inventory.index = players[pindex].inventory.index +10
      if players[pindex].inventory.index > players[pindex].inventory.max then
         players[pindex].inventory.index = players[pindex].inventory.index - players[pindex].inventory.max
      end
      read_inventory_slot(pindex)

   elseif players[pindex].menu == "crafting" then
      game.get_player(pindex).play_sound{path = "Inventory-Move"}
      players[pindex].crafting.index = 1
      players[pindex].crafting.category = players[pindex].crafting.category + 1

      if players[pindex].crafting.category > players[pindex].crafting.max then
         players[pindex].crafting.category = 1
      end
      read_crafting_slot(pindex)
   elseif players[pindex].menu == "crafting_queue" then   
      game.get_player(pindex).play_sound{path = "Inventory-Move"}
      load_crafting_queue(pindex)
      players[pindex].crafting_queue.index = players[pindex].crafting_queue.max
      read_crafting_queue(pindex)
   elseif players[pindex].menu == "building" then
      if players[pindex].building.sector <= #players[pindex].building.sectors then
         if players[pindex].building.sectors[players[pindex].building.sector].inventory == nil or #players[pindex].building.sectors[players[pindex].building.sector].inventory < 1 then
            printout("blank", pindex)
            return
         end
         game.get_player(pindex).play_sound{path = "Inventory-Move"}
         if #players[pindex].building.sectors[players[pindex].building.sector].inventory > 10 then
            players[pindex].building.index = players[pindex].building.index + 8
            if players[pindex].building.index > #players[pindex].building.sectors[players[pindex].building.sector].inventory then
               players[pindex].building.index = players[pindex].building.index %8
               if players[pindex].building.index < 1 then
                  players[pindex].building.index = 8
               end
            end
         else
            players[pindex].building.index = #players[pindex].building.sectors[players[pindex].building.sector].inventory
         end
         read_building_slot(pindex)
      elseif players[pindex].building.recipe_list == nil then
         game.get_player(pindex).play_sound{path = "Inventory-Move"}
         players[pindex].inventory.index = players[pindex].inventory.index +10
         if players[pindex].inventory.index > players[pindex].inventory.max then
            players[pindex].inventory.index = players[pindex].inventory.index%10
            if players[pindex].inventory.index == 0 then
               players[pindex].inventory.index = 10
            end

         end
         read_inventory_slot(pindex)
      else
         if players[pindex].building.sector == #players[pindex].building.sectors + 1 then
            if players[pindex].building.recipe_selection then
               game.get_player(pindex).play_sound{path = "Inventory-Move"}
               players[pindex].building.index = 1
               players[pindex].building.category = players[pindex].building.category + 1
               if players[pindex].building.category > #players[pindex].building.recipe_list then
                  players[pindex].building.category = 1
               end
            end
            read_building_recipe(pindex)
         else
            game.get_player(pindex).play_sound{path = "Inventory-Move"}
            players[pindex].inventory.index = players[pindex].inventory.index +10
            if players[pindex].inventory.index > players[pindex].inventory.max then
               players[pindex].inventory.index = players[pindex].inventory.index%10
               if players[pindex].inventory.index == 0 then
                  players[pindex].inventory.index = 10
               end
            end
            read_inventory_slot(pindex)
            end
         end
   elseif players[pindex].menu == "technology" then
      if players[pindex].technology.category < 3 then
         players[pindex].technology.category = players[pindex].technology.category + 1
         players[pindex].technology.index = 1
      end
      if players[pindex].technology.category == 1 then
         printout("Researchable ttechnologies", pindex)
      elseif players[pindex].technology.category == 2 then
         printout("Locked technologies", pindex)
      elseif players[pindex].technology.category == 3 then
         printout("Past Research", pindex)
      end

   elseif players[pindex].menu == "belt" then
      if players[pindex].belt.sector == 1 then
         if (players[pindex].belt.side == 1 and players[pindex].belt.line1.valid and players[pindex].belt.index < 4) or (players[pindex].belt.side == 2 and players[pindex].belt.line2.valid and players[pindex].belt.index < 4) then
            game.get_player(pindex).play_sound{path = "Inventory-Move"}
            players[pindex].belt.index = players[pindex].belt.index + 1
         end
      elseif players[pindex].belt.sector == 2 then
         local max = 0
         if players[pindex].belt.side == 1 then
            max = #players[pindex].belt.network.combined.left
         elseif players[pindex].belt.side == 2 then
            max = #players[pindex].belt.network.combined.right
         end
         if players[pindex].belt.index < max then
            game.get_player(pindex).play_sound{path = "Inventory-Move"}
            players[pindex].belt.index = math.min(players[pindex].belt.index + 1, max)
         end
      elseif players[pindex].belt.sector == 3 then
         local max = 0
         if players[pindex].belt.side == 1 then
            max = #players[pindex].belt.network.downstream.left
         elseif players[pindex].belt.side == 2 then
            max = #players[pindex].belt.network.downstream.right
         end
         if players[pindex].belt.index < max then
            game.get_player(pindex).play_sound{path = "Inventory-Move"}
            players[pindex].belt.index = math.min(players[pindex].belt.index + 1, max)
         end
      elseif players[pindex].belt.sector == 4 then
         local max = 0
         if players[pindex].belt.side == 1 then
            max = #players[pindex].belt.network.upstream.left
         elseif players[pindex].belt.side == 2 then
            max = #players[pindex].belt.network.upstream.right
         end
         if players[pindex].belt.index < max then
            game.get_player(pindex).play_sound{path = "Inventory-Move"}
            players[pindex].belt.index = math.min(players[pindex].belt.index + 1, max)
         end

      end
      read_belt_slot(pindex)
   elseif players[pindex].menu == "warnings" then
      local warnings = {}
      if players[pindex].warnings.sector == 1 then
         warnings = players[pindex].warnings.short.warnings
      elseif players[pindex].warnings.sector == 2 then
         warnings = players[pindex].warnings.medium.warnings
      elseif players[pindex].warnings.sector == 3 then
         warnings= players[pindex].warnings.long.warnings
      end
      if players[pindex].warnings.category < #warnings then
         players[pindex].warnings.category = players[pindex].warnings.category + 1
         game.get_player(pindex).play_sound{path = "Inventory-Move"}
         players[pindex].warnings.index = 1
      end
      read_warnings_slot(pindex)
   elseif players[pindex].menu == "pump" then
      game.get_player(pindex).play_sound{path = "Inventory-Move"}
      players[pindex].pump.index = math.min(#players[pindex].pump.positions, players[pindex].pump.index + 1)
      local dir = ""
      if players[pindex].pump.positions[players[pindex].pump.index].direction == 0 then
         dir = " North"
      elseif players[pindex].pump.positions[players[pindex].pump.index].direction == 4 then
         dir = " South"
      elseif players[pindex].pump.positions[players[pindex].pump.index].direction == 2 then
         dir = " East"
      elseif players[pindex].pump.positions[players[pindex].pump.index].direction == 6 then
         dir = " West"
      end

      printout("Option " .. players[pindex].pump.index .. ": " .. math.floor(distance(game.get_player(pindex).position, players[pindex].pump.positions[players[pindex].pump.index].position)) .. " meters " .. direction(game.get_player(pindex).position, players[pindex].pump.positions[players[pindex].pump.index].position) .. " Facing " .. dir, pindex)
   elseif players[pindex].menu == "travel" then
      if players[pindex].travel.index.y < #global.players[pindex].travel then
         game.get_player(pindex).play_sound{path = "Inventory-Move"}
         players[pindex].travel.index.y = players[pindex].travel.index.y + 1
      else
         players[pindex].travel.index.y = #global.players[pindex].travel
      end
      players[pindex].travel.index.x = 1
      read_travel_slot(pindex)
   elseif players[pindex].menu == "structure-travel" then
      move_cursor_structure(pindex, 4)
   end
end

function menu_cursor_left(pindex)
   if players[pindex].item_selection then
         players[pindex].item_selector.index = math.max(1, players[pindex].item_selector.index - 1)
         read_item_selector_slot(pindex)

   elseif players[pindex].menu == "inventory" then
      game.get_player(pindex).play_sound{path = "Inventory-Move"}
      players[pindex].inventory.index = players[pindex].inventory.index -1
      if players[pindex].inventory.index%10 == 0 then
         players[pindex].inventory.index = players[pindex].inventory.index + 10
      end
      read_inventory_slot(pindex)

   elseif players[pindex].menu == "crafting" then
      game.get_player(pindex).play_sound{path = "Inventory-Move"}
      players[pindex].crafting.index = players[pindex].crafting.index -1
      if players[pindex].crafting.index < 1 then
         players[pindex].crafting.index = #players[pindex].crafting.lua_recipes[players[pindex].crafting.category]
      end
      read_crafting_slot(pindex)

   elseif players[pindex].menu == "crafting_queue" then
      game.get_player(pindex).play_sound{path = "Inventory-Move"}
      load_crafting_queue(pindex)
      if players[pindex].crafting_queue.index < 2 then
         players[pindex].crafting_queue.index = players[pindex].crafting_queue.max
      else
         players[pindex].crafting_queue.index = players[pindex].crafting_queue.index - 1
      end
      read_crafting_queue(pindex)
   elseif players[pindex].menu == "building" then
      if players[pindex].building.sector <= #players[pindex].building.sectors then
         if players[pindex].building.sectors[players[pindex].building.sector].inventory == nil or #players[pindex].building.sectors[players[pindex].building.sector].inventory < 1 then
            printout("blank", pindex)
            return
         end
         game.get_player(pindex).play_sound{path = "Inventory-Move"}
         if #players[pindex].building.sectors[players[pindex].building.sector].inventory > 10 then
            players[pindex].building.index = players[pindex].building.index - 1
            if players[pindex].building.index%8 == 0 then
               players[pindex].building.index = players[pindex].building.index + 8
            end
         else
            players[pindex].building.index = players[pindex].building.index - 1
            if players[pindex].building.index < 1 then
               players[pindex].building.index = #players[pindex].building.sectors[players[pindex].building.sector].inventory
            end
         end
         read_building_slot(pindex)
      elseif players[pindex].building.recipe_list == nil then
         game.get_player(pindex).play_sound{path = "Inventory-Move"}
         players[pindex].inventory.index = players[pindex].inventory.index -1
         if players[pindex].inventory.index%10 < 1 then
            players[pindex].inventory.index = players[pindex].inventory.index + 10
         end
         read_inventory_slot(pindex)
      else
         if players[pindex].building.sector == #players[pindex].building.sectors + 1 then
            if players[pindex].building.recipe_selection then
               game.get_player(pindex).play_sound{path = "Inventory-Move"}
               players[pindex].building.index = players[pindex].building.index - 1
               if players[pindex].building.index < 1 then
                  players[pindex].building.index = #players[pindex].building.recipe_list[players[pindex].building.category]
               end
            end
            read_building_recipe(pindex)
         else
            game.get_player(pindex).play_sound{path = "Inventory-Move"}
            players[pindex].inventory.index = players[pindex].inventory.index -1
            if players[pindex].inventory.index%10 < 1 then
               players[pindex].inventory.index = players[pindex].inventory.index + 10
            end
            read_inventory_slot(pindex)
            end
         end

   elseif players[pindex].menu == "technology" then
      if players[pindex].technology.index > 1 then
         players[pindex].technology.index = players[pindex].technology.index - 1
         game.get_player(pindex).play_sound{path = "Inventory-Move"}
      end
      read_technology_slot(pindex)
   elseif players[pindex].menu == "belt" then
      if players[pindex].belt.side == 2 then
         players[pindex].belt.side = 1
         game.get_player(pindex).play_sound{path = "Inventory-Move"}
            if not pcall(function()
            read_belt_slot(pindex)
         end) then
            printout("Blank", pindex)
         end
      end
   elseif players[pindex].menu == "warnings" then
      if players[pindex].warnings.index > 1 then
         players[pindex].warnings.index = players[pindex].warnings.index - 1
         game.get_player(pindex).play_sound{path = "Inventory-Move"}
      end
      read_warnings_slot(pindex)
   elseif players[pindex].menu == "travel" then
      if players[pindex].travel.index.x > 1 then
         game.get_player(pindex).play_sound{path = "Inventory-Move"}
         players[pindex].travel.index.x = players[pindex].travel.index.x - 1
      end
      if players[pindex].travel.index.x == 1 then
         printout("Travel", pindex)
      elseif players[pindex].travel.index.x == 2 then
         printout("Rename", pindex)
      elseif players[pindex].travel.index.x == 3 then
         printout("Delete", pindex)
      elseif players[pindex].travel.index.x == 4 then
         printout("Create New", pindex)
      end
   elseif players[pindex].menu == "structure-travel" then
      move_cursor_structure(pindex, 6)

   end
end

function menu_cursor_right(pindex)
   if players[pindex].item_selection then
         players[pindex].item_selector.index = math.min(#players[pindex].item_cache, players[pindex].item_selector.index + 1)
         read_item_selector_slot(pindex)

   elseif players[pindex].menu == "inventory" then
      game.get_player(pindex).play_sound{path = "Inventory-Move"}

      players[pindex].inventory.index = players[pindex].inventory.index +1
      if players[pindex].inventory.index%10 == 1 then
         players[pindex].inventory.index = players[pindex].inventory.index - 10
      end
      read_inventory_slot(pindex)

   elseif players[pindex].menu == "crafting" then
      game.get_player(pindex).play_sound{path = "Inventory-Move"}
      players[pindex].crafting.index = players[pindex].crafting.index +1
      if players[pindex].crafting.index > #players[pindex].crafting.lua_recipes[players[pindex].crafting.category] then
         players[pindex].crafting.index = 1
      end
      read_crafting_slot(pindex)

   elseif players[pindex].menu == "crafting_queue" then
      game.get_player(pindex).play_sound{path = "Inventory-Move"}
      load_crafting_queue(pindex)
      if players[pindex].crafting_queue.index >= players[pindex].crafting_queue.max then
         players[pindex].crafting_queue.index = 1
      else
         players[pindex].crafting_queue.index = players[pindex].crafting_queue.index + 1
      end
      read_crafting_queue(pindex)
   elseif players[pindex].menu == "building" then
      if players[pindex].building.sector <= #players[pindex].building.sectors then
         if players[pindex].building.sectors[players[pindex].building.sector].inventory == nil or #players[pindex].building.sectors[players[pindex].building.sector].inventory < 1 then
            printout("blank", pindex)
            return
         end
         game.get_player(pindex).play_sound{path = "Inventory-Move"}
         if #players[pindex].building.sectors[players[pindex].building.sector].inventory > 10 then
            players[pindex].building.index = players[pindex].building.index + 1
            if players[pindex].building.index%8 == 1 then
               players[pindex].building.index = players[pindex].building.index - 8
            end
         else
            players[pindex].building.index = players[pindex].building.index + 1
            if players[pindex].building.index > #players[pindex].building.sectors[players[pindex].building.sector].inventory then
               players[pindex].building.index = 1
            end
         end
         print(players[pindex].building.index)
         read_building_slot(pindex)
      elseif players[pindex].building.recipe_list == nil then
         game.get_player(pindex).play_sound{path = "Inventory-Move"}
         players[pindex].inventory.index = players[pindex].inventory.index +1
         if players[pindex].inventory.index%10 == 1 then
            players[pindex].inventory.index = players[pindex].inventory.index - 10
         end
         read_inventory_slot(pindex)
      else
         if players[pindex].building.sector == #players[pindex].building.sectors + 1 then
            if players[pindex].building.recipe_selection then
               game.get_player(pindex).play_sound{path = "Inventory-Move"}

               players[pindex].building.index = players[pindex].building.index + 1
               print(players[pindex].building.category .. " " .. #players[pindex].building.recipe_list)
               if players[pindex].building.index > #players[pindex].building.recipe_list[players[pindex].building.category] then
                  players[pindex].building.index  = 1
               end
            end
            read_building_recipe(pindex)
         else
            game.get_player(pindex).play_sound{path = "Inventory-Move"}
            players[pindex].inventory.index = players[pindex].inventory.index +1
            if players[pindex].inventory.index%10 == 1 then
               players[pindex].inventory.index = players[pindex].inventory.index - 10
            end
            read_inventory_slot(pindex)
            end
         end
   elseif players[pindex].menu == "technology" then

      local techs = {}
      if players[pindex].technology.category == 1 then
         techs = players[pindex].technology.lua_researchable
      elseif players[pindex].technology.category == 2 then
         techs = players[pindex].technology.lua_locked
      elseif players[pindex].technology.category == 3 then
         techs = players[pindex].technology.lua_unlocked
      end
      if players[pindex].technology.index < #techs then
         game.get_player(pindex).play_sound{path = "Inventory-Move"}
         players[pindex].technology.index = players[pindex].technology.index + 1
      end
      read_technology_slot(pindex)


   elseif players[pindex].menu == "belt" then
      if players[pindex].belt.side == 1 then
         players[pindex].belt.side = 2
         game.get_player(pindex).play_sound{path = "Inventory-Move"}
            if not pcall(function()
            read_belt_slot(pindex)
         end) then
            printout("Blank", pindex)
         end
      end
   elseif players[pindex].menu == "warnings" then
      local warnings = {}
      if players[pindex].warnings.sector == 1 then
         warnings = players[pindex].warnings.short.warnings
      elseif players[pindex].warnings.sector == 2 then
         warnings = players[pindex].warnings.medium.warnings
      elseif players[pindex].warnings.sector == 3 then
         warnings= players[pindex].warnings.long.warnings
      end
      if warnings[players[pindex].warnings.category] ~= nil then
         local ents = warnings[players[pindex].warnings.category].ents
         if players[pindex].warnings.index < #ents then
            players[pindex].warnings.index = players[pindex].warnings.index + 1
            game.get_player(pindex).play_sound{path = "Inventory-Move"}
         end
      end
      read_warnings_slot(pindex)
   elseif players[pindex].menu == "travel" then
      if players[pindex].travel.index.x < 4 then
         game.get_player(pindex).play_sound{path = "Inventory-Move"}
         players[pindex].travel.index.x = players[pindex].travel.index.x + 1
      end
      if players[pindex].travel.index.x == 1 then
         printout("Travel", pindex)
      elseif players[pindex].travel.index.x == 2 then
         printout("Rename", pindex)
      elseif players[pindex].travel.index.x == 3 then
         printout("Delete", pindex)
      elseif players[pindex].travel.index.x == 4 then
         printout("Create New", pindex)
      end
   elseif players[pindex].menu == "structure-travel" then
      move_cursor_structure(pindex, 2)

   end
end

function schedule(ticks_in_the_future,func_to_call, data_to_pass)
   if type(_G[func_to_call]) ~= "function" then
      Crash()
   end
   if ticks_in_the_future <=0 then
      _G[func_to_call](data_to_pass)
      return
   end
   local tick = game.tick + ticks_in_the_future
   local schedule = global.scheduled_events
   schedule[tick] = schedule[tick] or {}
   table.insert(schedule[tick], {func_to_call,data_to_pass})
end

function on_player_join(pindex)
   schedule(3, "fix_zoom", pindex)
   print("joined")
   if game.players[pindex].name == "Crimso" then
      local player = game.get_player(pindex).cutscene_character or game.get_player(pindex).character
player.force.research_all_technologies()

--game.write_file('map.txt', game.table_to_json(game.parse_map_exchange_string(">>>eNpjZGBksGUAgwZ7EOZgSc5PzIHxgNiBKzm/oCC1SDe/KBVZmDO5qDQlVTc/E1Vxal5qbqVuUmIxsmJ7jsyi/Dx0E1iLS/LzUEVKilJTi5E1cpcWJeZlluai62VgnPIl9HFDixwDCP+vZ1D4/x+EgawHQL+AMANjA0glIyNQDAZYk3My09IYGBQcGRgKnFev0rJjZGSsFlnn/rBqij0jRI2eA5TxASpyIAkm4glj+DnglFKBMUyQzDEGg89IDIilJUAroKo4HBAMiGQLSJKREeZ2xl91WXtKJlfYM3qs3zPr0/UqO6A0O0iCCU7MmgkCO2FeYYCZ+cAeKnXTnvHsGRB4Y8/ICtIhAiIcLIDEAW9mBkYBPiBrQQ+QUJBhgDnNDmaMiANjGhh8g/nkMYxx2R7dH8CAsAEZLgciToAIsIVwl0F95tDvwOggD5OVRCgB6jdiQHZDCsKHJ2HWHkayH80hmBGB7A80ERUHLNHABbIwBU68YIa7BhieF9hhPIf5DozMIAZI1RegGIQHkoEZBaEFHMDBzcyAAMC0cepk2C4A0ySfhQ==<<<")))
   player.insert{name="pipe", count=100}
--   printout("Character loaded." .. #game.surfaces,  player.index)
--   player.insert{name="accumulator", count=10}
--   player.insert{name="beacon", count=10}
--   player.insert{name="boiler", count=10}
--   player.insert{name="centrifuge", count=10}
   player.insert{name="chemical-plant", count=10}
   player.insert{name="electric-mining-drill", count=10}
--   player.insert{name="heat-exchanger", count=10}
--   player.insert{name="nuclear-reactor", count=10}
   player.insert{name="offshore-pump", count=10}
   player.insert{name="oil-refinery", count=10}
--   player.insert{name="pumpjack", count=10}
--   player.insert{name="rocket-silo", count=1}
   player.insert{name="steam-engine", count=10}
   player.insert{name="wooden-chest", count=10}
   player.insert{name="assembling-machine-1", count=10}
--   player.insert{name="gun-turret", count=10}
   player.insert{name="transport-belt", count=100}
   player.insert{name="coal", count=100}
   player.insert{name="filter-inserter", count=10}
--   player.insert{name="fast-transport-belt", count=100}
--   player.insert{name="express-transport-belt", count=100}
   player.insert{name="small-electric-pole", count=100}
--   player.insert{name="big-electric-pole", count=100}
--   player.insert{name="substation", count=100}
--   player.insert{name="solar-panel", count=100}
--   player.insert{name="pipe-to-ground", count=100}
--   player.insert{name="underground-belt", count=100}
--   game.get_player(index).surface.create_entity{name = "biter-spawner", position = {5.5, 5.5}}
--   player.force.research_all_technologies()
   end
   
end

script.on_event(defines.events.on_player_joined_game,function(event)
   if game.is_multiplayer() then
      on_player_join(event.player_index)
   end
end)

function on_initial_joining_tick(event)
   if not game.is_multiplayer() then
      on_player_join(game.connected_players[1].index)
   end
   on_tick(event)
   script.on_event(defines.events.on_tick,on_tick)
end

function on_tick(event)
   if global.scheduled_events[event.tick] then
      for _, to_call in pairs(global.scheduled_events[event.tick]) do
         _G[to_call[1]](to_call[2])
      end
      global.scheduled_events[event.tick] = nil
   end
   move_characters(event)
end
script.on_event(defines.events.on_tick,on_initial_joining_tick)

function move_characters(event)
   for pindex, player in pairs(players) do
      if player.walk ~= 2 or player.cursor or player.in_menu then
         local walk = false
         while #player.move_queue > 0 do
            local next_move = player.move_queue[1]
            player.player.walking_state = {walking = true, direction = next_move.direction}
            if next_move.direction == defines.direction.north then
               walk = player.player.position.y > next_move.dest.y
            elseif next_move.direction == defines.direction.south then
               walk = player.player.position.y < next_move.dest.y
            elseif next_move.direction == defines.direction.east then
               walk = player.player.position.x < next_move.dest.x
            elseif next_move.direction == defines.direction.west then
               walk = player.player.position.x > next_move.dest.x
            end
            
            if walk then
               break
            else
               table.remove(player.move_queue,1)
            end
         end
         if not walk then
            player.player.walking_state = {walking = false}
         end
      end
   end
end



function add_position(p1,p2)
   return { x = p1.x + p2.x, y = p1.y + p2.y}
end

function sub_position(p1,p2)
   return { x = p1.x - p2.x, y = p1.y - p2.y}
end

function mult_position(p,m)
   return { x = p.x * m, y = p.y * m }
end

function offset_position(oldpos,direction,distance)
   if direction == defines.direction.north then
      return { x = oldpos.x, y = oldpos.y - distance}
   elseif direction == defines.direction.south then
      return { x = oldpos.x, y = oldpos.y + distance}
   elseif direction == defines.direction.east then
      return { x = oldpos.x + distance, y = oldpos.y}
   elseif direction == defines.direction.west then
      return { x = oldpos.x - distance, y = oldpos.y}
   elseif direction == defines.direction.northwest then
      return { x = oldpos.x - distance, y = oldpos.y - distance}
   elseif direction == defines.direction.northeast then
      return { x = oldpos.x + distance, y = oldpos.y - distance}
   elseif direction == defines.direction.southwest then
      return { x = oldpos.x - distance, y = oldpos.y + distance}
   elseif direction == defines.direction.southeast then
      return { x = oldpos.x + distance, y = oldpos.y + distance}
   end
end


function move(direction,pindex)
   if players[pindex].walk == 2 then
      return
   end
   local first_player = game.get_player(pindex)
   local pos = players[pindex].position
   local new_pos = offset_position(pos,direction,1)
   if players[pindex].player_direction == direction then
      can_port = first_player.surface.can_place_entity{name = "character", position = new_pos}
      if can_port then
         if players[pindex].walk == 1 then
            table.insert(players[pindex].move_queue,{direction=direction,dest=new_pos})
         else
            teleported = first_player.teleport(new_pos)
            if not teleported then
               printout("Teleport Failed", pindex)
            end
         end
         players[pindex].position = new_pos
         players[pindex].cursor_pos = offset_position(players[pindex].cursor_pos, direction,1)
         if players[pindex].tile.previous ~= nil
            and players[pindex].tile.previous.valid
            and players[pindex].tile.previous.type == "transport-belt"
         then
            game.get_player(pindex).play_sound{path = "utility/metal_walking_sound"}
         else
            local tile = game.get_player(pindex).surface	.get_tile(new_pos.x, new_pos.y)
            local sound_path = "tile-walking/" .. tile.name
            if game.is_valid_sound_path(sound_path) then
               game.get_player(pindex).play_sound{path = "tile-walking/" .. tile.name}
            end
         end
         read_tile(pindex)
         target(pindex)
      else
         printout("Tile Occupied", pindex)
         target(pindex)
      end
   else
      if players[pindex].walk == 0 then
         game.get_player(pindex).play_sound{path = "Face-Dir"}
      elseif players[pindex].walk == 2 then
         table.insert(players[pindex].move_queue,{direction=direction,dest=pos})
      end
      players[pindex].player_direction = direction
      players[pindex].cursor_pos = new_pos
      read_tile(pindex)
      target(pindex)
   end
end


function move_key(direction,event)
   local pindex = event.player_index
   if not check_for_player(pindex) or players[pindex].menu == "prompt" then
      return 
   end
   if players[pindex].in_menu and players[pindex].menu ~= "prompt" then
      menu_cursor_move(direction,pindex)
   elseif players[pindex].cursor then
      players[pindex].cursor_pos = offset_position(players[pindex].cursor_pos, direction,1 + players[pindex].cursor_size*2)
      if players[pindex].cursor_size == 0 then
         read_tile(pindex)
         target(pindex)
      else
         players[pindex].nearby.index = 1
         players[pindex].nearby.ents = scan_area(math.floor(players[pindex].cursor_pos.x)-players[pindex].cursor_size, math.floor(players[pindex].cursor_pos.y)-players[pindex].cursor_size, players[pindex].cursor_size * 2 + 1, players[pindex].cursor_size * 2 + 1, pindex)
         populate_categories(pindex)
         read_scan_summary(pindex)
      end
   else
      move(direction,pindex)
   end
end



script.on_event("cursor-up", function(event)
   move_key(defines.direction.north,event)
end)

script.on_event("cursor-down", function(event)
   move_key(defines.direction.south,event)
end)

script.on_event("cursor-left", function(event)
   move_key(defines.direction.west,event)
end)
script.on_event("cursor-right", function(event)
   move_key(defines.direction.east,event)
end)



script.on_event("read-coords", function(event)
   pindex = event.player_index
   if not check_for_player(pindex) then
      return
   end
   read_coords(pindex)
end
)
script.on_event("jump-to-player", function(event)
   pindex = event.player_index
   if not check_for_player(pindex) then
      return
   end
   if not (players[pindex].in_menu) then
      if players[pindex].cursor then jump_to_player(pindex)
      end
   end
end
)
script.on_event("teleport-to-cursor", function(event)
   pindex = event.player_index
   if not check_for_player(pindex) then
      return
   end
   if not (players[pindex].in_menu) then
   teleport_to_cursor(pindex)
   end
end
)

script.on_event("toggle-cursor", function(event)
   pindex = event.player_index
   if not check_for_player(pindex) then
      return
   end
   if not (players[pindex].in_menu) then

      toggle_cursor(pindex)
   end
end
)

script.on_event("cursor-size-increment", function(event)
   pindex = event.player_index
   if not check_for_player(pindex) then
      return
   end
   if not (players[pindex].in_menu) then
      if players[pindex].cursor_size == 0 then
         players[pindex].cursor_size = 5
      elseif players[pindex].cursor_size == 5 then
         players[pindex].cursor_size = 50
      elseif players[pindex].cursor_size == 50 then
         players[pindex].cursor_size = 125
      end
      printout("Cursor size set to " .. players[pindex].cursor_size * 2 + 1, pindex)
   end
end)

script.on_event("cursor-size-decrement", function(event)
   pindex = event.player_index
   if not check_for_player(pindex) then
      return
   end
   if not (players[pindex].in_menu) then
      if players[pindex].cursor_size == 5 then
         players[pindex].cursor_size = 0
      elseif players[pindex].cursor_size == 50 then
         players[pindex].cursor_size = 5
      elseif players[pindex].cursor_size == 125 then
         players[pindex].cursor_size = 50
      end
      printout("Cursor size set to " .. players[pindex].cursor_size * 2 + 1, pindex)
   end
end)

script.on_event("rescan", function(event)
   pindex = event.player_index
   if not check_for_player(pindex) then
      return
   end
   if not (players[pindex].in_menu) then
      rescan(pindex)
      printout("Scan Complete", pindex)
   end
end
)

script.on_event("scan-up", function(event)
   pindex = event.player_index
   if not check_for_player(pindex) then
      return
   end
   if not (players[pindex].in_menu) then
      scan_up(pindex)
   elseif players[pindex].menu == "building" then 
      --Chest bar setting: Increase by 1
	  local ent = players[pindex].tile.ents[1]
	  local result = increment_inventory_bar(ent, 1)
	  printout(result, pindex)
   end
end
)

script.on_event("scan-down", function(event)
   pindex = event.player_index
   if not check_for_player(pindex) then
      return
   end
   if not (players[pindex].in_menu) then
      scan_down(pindex)
   elseif players[pindex].menu == "building" then
      --Chest bar setting: Decrease by 1
	  local ent = players[pindex].tile.ents[1]
	  local result = increment_inventory_bar(ent, -1)
	  printout(result, pindex)
   end
end
)

script.on_event("scan-middle", function(event)
   pindex = event.player_index
      if not check_for_player(pindex) then
      return
   end
   if not (players[pindex].in_menu) then
      scan_middle(pindex)
   end
end
)

script.on_event("jump-to-scan", function(event)
   pindex = event.player_index
      if not check_for_player(pindex) then
      return
   end
   if not (players[pindex].in_menu) then
      if (players[pindex].nearby.category == 1 and next(players[pindex].nearby.ents) == nil) or (players[pindex].nearby.category == 2 and next(players[pindex].nearby.resources) == nil) or (players[pindex].nearby.category == 3 and next(players[pindex].nearby.containers) == nil) or (players[pindex].nearby.category == 4 and next(players[pindex].nearby.buildings) == nil) or (players[pindex].nearby.category == 5 and next(players[pindex].nearby.other) == nil) then
         printout("No entities found.  Try refreshing with end key.", pindex)
      else
         local ents = {}
         if players[pindex].nearby.category == 1 then
            ents = players[pindex].nearby.ents
         elseif players[pindex].nearby.category == 2 then
            ents = players[pindex].nearby.resources
         elseif players[pindex].nearby.category == 3 then
            ents = players[pindex].nearby.containers
         elseif players[pindex].nearby.category == 4 then
            ents = players[pindex].nearby.buildings
         elseif players[pindex].nearby.category == 5 then
            ents = players[pindex].nearby.other
         end
         local ent = nil
         if ents[players[pindex].nearby.index].name == "water" then
            table.sort(ents[players[pindex].nearby.index].ents, function(k1, k2) 
               local pos = game.get_player(pindex).position
               return distance(pos, k1.position) < distance(pos, k2.position)
            end)
            ent = ents[players[pindex].nearby.index].ents[1]
            while ent.valid ~= true do
               table.remove(ents[players[pindex].nearby.index], 1)
               ent = ents[players[pindex].nearby.index][1]
            end
         else
            for i, dud in ipairs(ents[players[pindex].nearby.index].ents) do
               if not(dud.valid) then
                  table.remove(ents[players[pindex].nearby.index].ents, i)
               end
            end
            ent = game.get_player(pindex).surface.get_closest(game.get_player(pindex).position, ents[players[pindex].nearby.index].ents)
         end
      if players[pindex].cursor then
         players[pindex].cursor_pos = center_of_tile(ent.position)
         printout("Cursor has jumped to " .. ent.name .. " at " .. math.floor(players[pindex].cursor_pos.x) .. " " .. math.floor(players[pindex].cursor_pos.y), pindex)
      else
         teleport_to_closest(pindex, ent.position)
         players[pindex].cursor_pos = offset_position(players[pindex].position, players[pindex].player_direction, 1)

         end
      end
   end
end
)

script.on_event("scan-category-up", function(event)
   pindex = event.player_index
   if not check_for_player(pindex) then
      return
   end
   if not (players[pindex].in_menu) then
      local new_category = players[pindex].nearby.category - 1
      while new_category > 0 and ((new_category == 1 and next(players[pindex].nearby.ents) == nil) or (new_category == 2 and next(players[pindex].nearby.resources) == nil) or (new_category == 3 and next(players[pindex].nearby.containers) == nil) or (new_category == 4 and next(players[pindex].nearby.buildings) == nil) or (new_category == 5 and next(players[pindex].nearby.other) == nil)) do
         new_category = new_category - 1
      end
      if new_category > 0 then
      players[pindex].nearby.index = 1
         players[pindex].nearby.category = new_category
      end
      if players[pindex].nearby.category == 1 then
         printout("All", pindex)
      elseif players[pindex].nearby.category == 2 then
         printout("Resources", pindex)
      elseif players[pindex].nearby.category == 3 then
         printout("Containers", pindex)
      elseif players[pindex].nearby.category == 4 then
         printout("Buildings", pindex)
      elseif players[pindex].nearby.category == 5 then
         printout("Other", pindex)

      end
   elseif players[pindex].menu == "building" then
      --Chest bar setting: Set to max by increasing by 100
	  local ent = players[pindex].tile.ents[1]
	  local result = increment_inventory_bar(ent, 100)
	  printout(result, pindex)
   end
end
)
script.on_event("scan-category-down", function(event)
   pindex = event.player_index
   if not check_for_player(pindex) then
      return
   end
   if not (players[pindex].in_menu) then
      local new_category  = players[pindex].nearby.category + 1
      while new_category < 6 and ((new_category == 1 and next(players[pindex].nearby.ents) == nil) or (new_category == 2 and next(players[pindex].nearby.resources) == nil) or (new_category == 3 and next(players[pindex].nearby.containers) == nil) or (new_category == 4 and next(players[pindex].nearby.buildings) == nil) or (new_category == 5 and next(players[pindex].nearby.other) == nil)) do
         new_category = new_category + 1
      end
      if new_category <= 5 then
         players[pindex].nearby.category = new_category
      players[pindex].nearby.index = 1
      end
    
      if players[pindex].nearby.category == 1 then
         printout("All", pindex)
      elseif players[pindex].nearby.category == 2 then
         printout("Resources", pindex)
      elseif players[pindex].nearby.category == 3 then
         printout("Containers", pindex)
      elseif players[pindex].nearby.category == 4 then
         printout("Buildings", pindex)
      elseif players[pindex].nearby.category == 5 then
         printout("Other", pindex)

      end
   elseif players[pindex].menu == "building" then
      --Chest bar setting: Set to 0 by decreasing by 100
	  local ent = players[pindex].tile.ents[1]
	  local result = increment_inventory_bar(ent, -100)
	  printout(result, pindex)
   end
end
)

script.on_event("scan-mode-up", function(event)
   pindex = event.player_index
   if not check_for_player(pindex) then
      return
   end
   if not (players[pindex].in_menu) then
      players[pindex].nearby.index = 1
      players[pindex].nearby.count = false
      printout("Sorting by distance", pindex)
      scan_sort(pindex)
   elseif players[pindex].menu == "building" then
      --Chest bar setting: Increase by 5
	  local ent = players[pindex].tile.ents[1]
	  local result = increment_inventory_bar(ent, 5)
	  printout(result, pindex)
   end
end)

script.on_event("scan-mode-down", function(event)
   pindex = event.player_index
   if not check_for_player(pindex) then
      return
   end
   if not (players[pindex].in_menu) then
      players[pindex].nearby.index = 1
      players[pindex].nearby.count = true
      printout("Sorting by count", pindex)
      scan_sort(pindex)
   elseif players[pindex].menu == "building" then
      --Chest bar setting: Decrease by 5
	  local ent = players[pindex].tile.ents[1]
	  local result = increment_inventory_bar(ent, -5)
	  printout(result, pindex)
   end
end)

script.on_event("repeat-last-spoken", function(event)
   pindex = event.player_index
   if not check_for_player(pindex) then
      return
   end
   repeat_last_spoken(pindex)
end   
)


script.on_event("tile-cycle", function(event)
   pindex = event.player_index
   if not check_for_player(pindex) then
      return
   end
   if not (players[pindex].in_menu) then
      tile_cycle(pindex)
   end
end   
)

script.on_event("open-inventory", function(event)
   pindex = event.player_index
   if not check_for_player(pindex) then
      return
   end
   if not (players[pindex].in_menu) then
      game.get_player(pindex).play_sound{path = "Open-Inventory-Sound"}
      players[pindex].in_menu = true
      players[pindex].menu="inventory"
      players[pindex].inventory.lua_inventory = game.get_player(pindex).get_main_inventory()
      players[pindex].inventory.max = #players[pindex].inventory.lua_inventory
      players[pindex].inventory.index = 1
      read_inventory_slot(pindex, "Inventory, ")
      players[pindex].crafting.lua_recipes = get_recipes(pindex, game.get_player(pindex).character)
      players[pindex].crafting.max = #players[pindex].crafting.lua_recipes
      players[pindex].crafting.category = 1
      players[pindex].crafting.index = 1
      players[pindex].technology.category = 1
      players[pindex].technology.lua_researchable = {}
      players[pindex].technology.lua_unlocked = {}
      players[pindex].technology.lua_locked = {}
      for i, tech in pairs(game.get_player(pindex).force.technologies) do
         if tech.researched then
            table.insert(players[pindex].technology.lua_unlocked, tech)
         else
            local check = true
            for i1, preq in pairs(tech.prerequisites) do
               if not(preq.researched) then
                  check = false
               end
            end
            if check then
               table.insert(players[pindex].technology.lua_researchable, tech)
            else
               local check = false
               for i1, preq in pairs(tech.prerequisites) do
                  if preq.researched then
                     check = true
                  end
               end
               if check then
                  table.insert(players[pindex].technology.lua_locked, tech)
               end
            end
         end
      end
   elseif players[pindex].menu ~= "prompt" then
      printout("Menu closed.", pindex)
      players[pindex].in_menu = false
      game.get_player(pindex).game_view_settings.update_entity_selection = true

      if players[pindex].menu == "inventory" or players[pindex].menu == "crafting" or players[pindex].menu == "technology" or players[pindex].menu == "crafting_queue" or players[pindex].menu == "warnings" then
         game.get_player(pindex).play_sound{path="Close-Inventory-Sound"}
      end
      if players[pindex].menu == "travel" then
         game.get_player(pindex).gui.screen["travel"].destroy()
      end
      if players[pindex].menu == "structure-travel" then
         game.get_player(pindex).gui.screen["structure-travel"].destroy()
      end

      players[pindex].menu = "none"
      players[pindex].item_selection = false
      players[pindex].item_cache = {}
      players[pindex].item_selector = {index = 0, group = 0, subgroup = 0}
   end
end   
)



script.on_event("quickbar-1", function(event)
   pindex = event.player_index
   if not check_for_player(pindex) then
      return
   end
   if not (players[pindex].in_menu) then
      read_quick_bar(1,pindex)
   end
end   
)

script.on_event("quickbar-2", function(event)
   pindex = event.player_index
   if not check_for_player(pindex) then
      return
   end
   if not (players[pindex].in_menu) then
      read_quick_bar(2,pindex)
   end
end   
)

script.on_event("quickbar-3", function(event)
   pindex = event.player_index
   if not check_for_player(pindex) then
      return
   end
   if not (players[pindex].in_menu) then
      read_quick_bar(3,pindex)
   end
end   
)

script.on_event("quickbar-4", function(event)
   pindex = event.player_index
   if not check_for_player(pindex) then
      return
   end
   if not (players[pindex].in_menu) then
      read_quick_bar(4,pindex)
   end
end   
)

script.on_event("quickbar-5", function(event)
   pindex = event.player_index
   if not check_for_player(pindex) then
      return
   end
   if not (players[pindex].in_menu) then
      read_quick_bar(5,pindex)
   end
end   
)

script.on_event("quickbar-6", function(event)
   pindex = event.player_index
   if not check_for_player(pindex) then
      return
   end
   if not (players[pindex].in_menu) then
      read_quick_bar(6,pindex)
   end
end   
)

script.on_event("quickbar-7", function(event)
   pindex = event.player_index
   if not check_for_player(pindex) then
      return
   end
   if not (players[pindex].in_menu) then
      read_quick_bar(7,pindex)
   end
end   
)

script.on_event("quickbar-8", function(event)
   pindex = event.player_index
   if not check_for_player(pindex) then
      return
   end
   if not (players[pindex].in_menu) then
      read_quick_bar(8,pindex)
   end
end   
)

script.on_event("quickbar-9", function(event)
   pindex = event.player_index
   if not check_for_player(pindex) then
      return
   end
   if not (players[pindex].in_menu) then
      read_quick_bar(9,pindex)
   end
end   
)

script.on_event("quickbar-10", function(event)
   pindex = event.player_index
   if not check_for_player(pindex) then
      return
   end
   if not (players[pindex].in_menu) then
      read_quick_bar(10,pindex)
   end
end   
)

local set_quickbar_names = {}
for i = 1,10 do
   table.insert(set_quickbar_names,"set-quickbar-"..i)
end
script.on_event(set_quickbar_names,function(event)
   pindex = event.player_index
   if not check_for_player(pindex) then
      return
   end
   if players[pindex].menu == "inventory" then
      local num=tonumber(string.sub(event.input_name,-1))
      print(event.input_name)
      print(num)
      if num == 0 then
         num = 10
      end
      set_quick_bar(num, pindex)
   end
end)

script.on_event("switch-menu", function(event)
   pindex = event.player_index
      if not check_for_player(pindex) then
      return
   end
   if players[pindex].in_menu and players[pindex].menu ~= "prompt" then
      game.get_player(pindex).play_sound{path="Change-Menu-Tab-Sound"}
      if players[pindex].menu == "building" then
         players[pindex].building.index = 1
         players[pindex].building.sector = players[pindex].building.sector + 1
         players[pindex].building.item_selection = false
         players[pindex].item_selection = false
         players[pindex].item_cache = {}
         players[pindex].item_selector = {
            index = 0,
            group = 0,
            subgroup = 0
         }

         if players[pindex].building.sector <= #players[pindex].building.sectors then
            local inventory = players[pindex].building.sectors[players[pindex].building.sector].inventory
            local len = 0
            if inventory ~= nil then
               len = #inventory
            else
               print("Somehow is nil...", pindex)
            end
            printout(len .. " " ..players[pindex].building.sectors[players[pindex].building.sector].name , pindex)
--            if inventory == players[pindex].building.sectors[players[pindex].building.sector+1].inventory then
--               printout("Big Problem!", pindex)
  --          end
         elseif players[pindex].building.recipe_list == nil then
            if players[pindex].building.sector == (#players[pindex].building.sectors + 1) then
			   read_inventory_slot(pindex, "Player Inventory, ")
            else
               players[pindex].building.sector = 1
               local inventory = players[pindex].building.sectors[players[pindex].building.sector].inventory
               local len = 0
               if inventory ~= nil then
                 len = #inventory
               end

               printout(len .. " " ..players[pindex].building.sectors[players[pindex].building.sector].name, pindex)
            end
         else
            if players[pindex].building.sector == #players[pindex].building.sectors + 1 then
               printout("Recipe", pindex)
            elseif players[pindex].building.sector == #players[pindex].building.sectors + 2 then
               read_inventory_slot(pindex, "Player Inventory, ")
            else
               players[pindex].building.sector = 1
               printout(players[pindex].building.sectors[players[pindex].building.sector].name, pindex)
            end
         end
      elseif players[pindex].menu == "inventory" then 
         players[pindex].menu = "crafting"
		 read_crafting_slot(pindex, "Crafting, ")
      elseif players[pindex].menu == "crafting" then 
         players[pindex].menu = "crafting_queue"
         load_crafting_queue(pindex)
		 read_crafting_queue(pindex, "Crafting queue, ")
      elseif players[pindex].menu == "crafting_queue" then
         players[pindex].menu = "technology"
		 read_technology_slot(pindex, "Technology, Researchable Technologies, ")
      elseif players[pindex].menu == "technology" then
         players[pindex].menu = "inventory"
         read_inventory_slot(pindex, "Inventory, ")
      elseif players[pindex].menu == "belt" then
         players[pindex].belt.index = 1
         players[pindex].belt.sector = players[pindex].belt.sector + 1
         if players[pindex].belt.sector == 5 then
            players[pindex].belt.sector = 1
         end
         local sector = players[pindex].belt.sector
         if sector == 1 then
            printout("Local Lanes", pindex)
         elseif sector == 2 then
            printout("Total Lanes", pindex)
         elseif sector == 3 then
            printout("Downstream lanes", pindex)
         elseif sector == 4 then
            printout("Upstream Lanes", pindex)
         end
      elseif players[pindex].menu == "warnings" then
         players[pindex].warnings.sector = players[pindex].warnings.sector + 1
         if players[pindex].warnings.sector > 3 then
            players[pindex].warnings.sector = 1
         end
         if players[pindex].warnings.sector == 1 then
            printout("Short Range: " .. players[pindex].warnings.short.summary, pindex)
         elseif players[pindex].warnings.sector == 2 then
            printout("Medium Range: " .. players[pindex].warnings.medium.summary, pindex)
         elseif players[pindex].warnings.sector == 3 then
            printout("Long Range: " .. players[pindex].warnings.long.summary, pindex)
         end

      end
   end
end)

script.on_event("reverse-switch-menu", function(event)
   pindex = event.player_index
      if not check_for_player(pindex) then
      return
   end
   if players[pindex].in_menu and players[pindex].menu ~= "prompt" then
      game.get_player(pindex).play_sound{path="Change-Menu-Tab-Sound"}
      if players[pindex].menu == "building" then
         players[pindex].building.index = 1
         players[pindex].building.sector = players[pindex].building.sector - 1
         players[pindex].building.item_selection = false
         players[pindex].item_selection = false
         players[pindex].item_cache = {}
         players[pindex].item_selector = {
            index = 0,
            group = 0,
            subgroup = 0
         }

         if players[pindex].building.sector < 1 then
            if players[pindex].building.recipe_list == nil then
               players[pindex].building.sector = #players[pindex].building.sectors + 1
            else
               players[pindex].building.sector = #players[pindex].building.sectors + 2
            end
            printout("Player's Inventory", pindex)
            
         elseif players[pindex].building.sector <= #players[pindex].building.sectors then
            local inventory = players[pindex].building.sectors[players[pindex].building.sector].inventory
            local len = 0
            if inventory ~= nil then
               len = #inventory
            else
               print("Somehow is nil...", pindex)
            end
            printout(len .. " " ..players[pindex].building.sectors[players[pindex].building.sector].name , pindex)
         elseif players[pindex].building.recipe_list == nil then
            if players[pindex].building.sector == (#players[pindex].building.sectors + 1) then
               read_inventory_slot(pindex, "Player Inventory, ")
            end
         else
            if players[pindex].building.sector == #players[pindex].building.sectors + 1 then
               printout("Recipe", pindex)
            elseif players[pindex].building.sector == #players[pindex].building.sectors + 2 then
               read_inventory_slot(pindex, "Player Inventory, ")
            end
         end


      elseif players[pindex].menu == "inventory" then
         players[pindex].menu = "technology"
         read_technology_slot(pindex, "Technology, Researchable Technologies, ")
      elseif players[pindex].menu == "crafting_queue" then
         players[pindex].menu = "crafting"
         read_crafting_slot(pindex, "Crafting, ") 
      elseif players[pindex].menu == "technology" then 
         players[pindex].menu = "crafting_queue"
         load_crafting_queue(pindex)
		 read_crafting_queue(pindex, "Crafting queue, ")
      elseif players[pindex].menu == "crafting" then
         players[pindex].menu = "inventory"
         read_inventory_slot(pindex, "Inventory, ")
      elseif players[pindex].menu == "belt" then
         players[pindex].belt.index = 1
         players[pindex].belt.sector = players[pindex].belt.sector - 1
         if players[pindex].belt.sector == 0 then
            players[pindex].belt.sector = 4
         end
         local sector = players[pindex].belt.sector
         if sector == 1 then
            printout("Local Lanes", pindex)
         elseif sector == 2 then
            printout("Total Lanes", pindex)
         elseif sector == 3 then
            printout("Downstream lanes", pindex)
         elseif sector == 4 then
            printout("Upstream Lanes", pindex)
         end
      elseif players[pindex].menu == "warnings" then
         players[pindex].warnings.sector = players[pindex].warnings.sector - 1
         if players[pindex].warnings.sector < 1 then
            players[pindex].warnings.sector = 3
         end
         if players[pindex].warnings.sector == 1 then
            printout("Short Range: " .. players[pindex].warnings.short.summary, pindex)
         elseif players[pindex].warnings.sector == 2 then
            printout("Medium Range: " .. players[pindex].warnings.medium.summary, pindex)
         elseif players[pindex].warnings.sector == 3 then
            printout("Long Range: " .. players[pindex].warnings.long.summary, pindex)
         end

      end
   end
end)

function play_mining_sound(pindex)
   local player= game.players[pindex]
   if player and player.mining_state.mining and player.selected and player.selected.valid and player.selected.prototype.is_building then
      player.play_sound{path = "Mine-Building"}
      schedule(25, "play_mining_sound", pindex)
   end
end


script.on_event("mine-access", function(event)
   pindex = event.player_index
   if not check_for_player(pindex) then
      return
   end
   if not (players[pindex].in_menu) then   
      target(pindex)
      if #players[pindex].tile.ents > 0 then
         local ent = players[pindex].tile.ents[players[pindex].tile.index - 1]
         if ent ~= nil and ent.valid and ent.prototype.is_building and (ent.prototype.mineable_properties.products == nil or ent.prototype.mineable_properties.products[1].name == ent.name) then
            game.get_player(pindex).play_sound{path = "Mine-Building"}
            schedule(25, "play_mining_sound", pindex)
         end
      end
   end
end
)

script.on_event("left-click", function(event)
   pindex = event.player_index
      if not check_for_player(pindex) then
      return
   end
   if players[pindex].in_menu then
      if players[pindex].menu == "inventory" then
         game.get_player(pindex).play_sound{path = "utility/inventory_click"}
         local stack = players[pindex].inventory.lua_inventory[players[pindex].inventory.index]
         game.get_player(pindex).cursor_stack.swap_stack(stack)
            players[pindex].inventory.max = #players[pindex].inventory.lua_inventory
         --read_inventory_slot(pindex)
      elseif players[pindex].menu == "crafting" then
         local T = {
            count = 1,
         recipe = players[pindex].crafting.lua_recipes[players[pindex].crafting.category][players[pindex].crafting.index],
            silent = false
         }
         local count = game.get_player(pindex).begin_crafting(T)
         if count > 0 then
            printout("Started crafting " .. count .. " " .. T.recipe.name, pindex)
         else
            printout("Not enough materials", pindex)
         end



      elseif players[pindex].menu == "crafting_queue" then
         load_crafting_queue(pindex)
         if players[pindex].crafting_queue.max >= 1 then
            local T = {
            index = players[pindex].crafting_queue.index,
               count = 1
            }
            game.get_player(pindex).cancel_crafting(T)
            load_crafting_queue(pindex)
            read_crafting_queue(pindex)

         end
      elseif players[pindex].menu == "building" then
         if players[pindex].building.sector <= #players[pindex].building.sectors and #players[pindex].building.sectors[players[pindex].building.sector].inventory > 0  then
            if players[pindex].building.sectors[players[pindex].building.sector].name == "Fluid" then
               return
            elseif players[pindex].building.sectors[players[pindex].building.sector].name == "Filters" then
               if players[pindex].building.index == #players[pindex].building.sectors[players[pindex].building.sector].inventory then
               if players[pindex].building.ent == nil or not players[pindex].building.ent.valid then
                  if players[pindex].building.ent == nil then 
                     printout("Nil entity", pindex)
                  else
                     printout("Invalid Entity", pindex)
                  end
                  return
               end
                  if players[pindex].building.ent.inserter_filter_mode == "whitelist" then
                     players[pindex].building.ent.inserter_filter_mode = "blacklist"
                  else
                     players[pindex].building.ent.inserter_filter_mode = "whitelist"
                  end
                  players[pindex].building.sectors[players[pindex].building.sector].inventory[players[pindex].building.index] = players[pindex].building.ent.inserter_filter_mode 
                  read_building_slot(pindex)
               elseif players[pindex].building.item_selection then
                  if players[pindex].item_selector.group == 0 then
                     players[pindex].item_selector.group = players[pindex].item_selector.index
                     players[pindex].item_cache = get_iterable_array(players[pindex].item_cache[players[pindex].item_selector.index].subgroups)
                     players[pindex].item_selector.index = 1
                     read_item_selector_slot(pindex)
                  elseif players[pindex].item_selector.subgroup == 0 then
                     players[pindex].item_selector.subgroup = players[pindex].item_selector.index
                     local prototypes = game.get_filtered_item_prototypes{{filter="subgroup",subgroup = players[pindex].item_cache[players[pindex].item_selector.index].name}}
                     players[pindex].item_cache = get_iterable_array(prototypes)
                     players[pindex].item_selector.index = 1
                     read_item_selector_slot(pindex)
                  else
                     players[pindex].building.ent.set_filter(players[pindex].building.index, players[pindex].item_cache[players[pindex].item_selector.index].name)
                     players[pindex].building.sectors[players[pindex].building.sector].inventory[players[pindex].building.index] = players[pindex].building.ent.get_filter(players[pindex].building.index)
                     printout("Filter set.", pindex)
                     players[pindex].building.item_selection = false
                     players[pindex].item_selection = false


                  end
               else
                  players[pindex].item_selector.group = 0
                  players[pindex].item_selector.subgroup = 0
                  players[pindex].item_selector.index = 1
                     players[pindex].item_selection = true
                  players[pindex].building.item_selection = true
                  players[pindex].item_cache = get_iterable_array(game.item_group_prototypes)
                     prune_item_groups(players[pindex].item_cache)                  
                  read_item_selector_slot(pindex)

               end
               return
            end
            local stack = players[pindex].building.sectors[players[pindex].building.sector].inventory[players[pindex].building.index]
               if game.get_player(pindex).cursor_stack.valid_for_read and stack.valid_for_read and game.get_player(pindex).cursor_stack.prototype.name == stack.prototype.name then
                  stack.transfer_stack(game.get_player(pindex).cursor_stack)
                  return
               end

            if game.get_player(pindex).cursor_stack.swap_stack(stack) then
               game.get_player(pindex).play_sound{path = "utility/inventory_click"}
--               read_building_slot(pindex)
            elseif game.get_player(pindex).cursor_stack.valid_for_read then
               printout("That item doesn't belong here.", pindex)
            end
         elseif players[pindex].building.recipe_list == nil then
            game.get_player(pindex).play_sound{path = "utility/inventory_click"}
            local stack = players[pindex].inventory.lua_inventory[players[pindex].inventory.index]
            game.get_player(pindex).cursor_stack.swap_stack(stack)
               players[pindex].inventory.max = #players[pindex].inventory.lua_inventory
--            read_inventory_slot(pindex)
         else
            if players[pindex].building.sector == #players[pindex].building.sectors + 1 then
               if players[pindex].building.recipe_selection then
                  if not(pcall(function()
                     players[pindex].building.recipe = players[pindex].building.recipe_list[players[pindex].building.category][players[pindex].building.index]
                     if players[pindex].building.ent.valid then
                        players[pindex].building.ent.set_recipe(players[pindex].building.recipe)
                     end
                     players[pindex].building.recipe_selection = false
                     players[pindex].building.index = 1
                     printout("Selected", pindex)
                     game.get_player(pindex).play_sound{path = "utility/inventory_click"}
                  end)) then
                     printout("This is only a list of what can be crafted by this machine.  Please put items in input to start the crafting process.", pindex)
                  end
               elseif #players[pindex].building.recipe_list > 0 then
               game.get_player(pindex).play_sound{path = "utility/inventory_click"}
                  players[pindex].building.recipe_selection = true
                  players[pindex].building.category = 1
                  players[pindex].building.index = 1
                  printout("Select a recipe", pindex)
               else
                  printout("No recipes unlocked for this building yet.", pindex)
               end
            else
               game.get_player(pindex).play_sound{path = "utility/inventory_click"}
               local stack = players[pindex].inventory.lua_inventory[players[pindex].inventory.index]
               game.get_player(pindex).cursor_stack.swap_stack(stack)

                  players[pindex].inventory.max = #players[pindex].inventory.lua_inventory
----               read_inventory_slot(pindex)
            end

         end
      elseif players[pindex].menu == "technology" then
         local techs = {}
         if players[pindex].technology.category == 1 then
            techs = players[pindex].technology.lua_researchable
         elseif players[pindex].technology.category == 2 then
            techs = players[pindex].technology.lua_locked
         elseif players[pindex].technology.category == 3 then
            techs = players[pindex].technology.lua_unlocked
         end
            
         if next(techs) ~= nil and players[pindex].technology.index > 0 and players[pindex].technology.index <= #techs then
            if game.get_player(pindex).force.add_research(techs[players[pindex].technology.index]) then
               printout("Research started.", pindex)
            else
               printout("Research locked, first complete the prerequisites.", pindex)
            end
         end
      elseif players[pindex].menu == "pump" then
         if players[pindex].pump.index == 0 then
            printout("Move up and down to select a location.", pindex)
            return
         end
         local entry = players[pindex].pump.positions[players[pindex].pump.index]
         game.get_player(pindex).build_from_cursor{position = entry.position, direction = entry.direction}
         players[pindex].in_menu = false
         players[pindex].menu = "none"
         printout("Pump placed.", pindex)
      elseif players[pindex].menu == "warnings" then
         local warnings = {}
         if players[pindex].warnings.sector == 1 then
            warnings = players[pindex].warnings.short.warnings
         elseif players[pindex].warnings.sector == 2 then
            warnings = players[pindex].warnings.medium.warnings
         elseif players[pindex].warnings.sector == 3 then
            warnings= players[pindex].warnings.long.warnings
         end
         if players[pindex].warnings.category <= #warnings and players[pindex].warnings.index <= #warnings[players[pindex].warnings.category].ents then
            local ent = warnings[players[pindex].warnings.category].ents[players[pindex].warnings.index]
            if ent ~= nil and ent.valid then
               players[pindex].cursor = true
               players[pindex].cursor_pos = center_of_tile(ent.position)
               printout("Teleported the cursor to " .. math.floor(players[pindex].cursor_pos.x) .. " " .. math.floor(players[pindex].cursor_pos.y), pindex)
--               players[pindex].menu = ""
--               players[pindex].in_menu = false
            else
               printout("Blank", pindex)
            end
         else
            printout("No warnings for this range.  Press tab to pick a larger range, or press E to close this menu.", pindex)
         end

      elseif players[pindex].menu == "travel" then
         if #global.players[pindex].travel == 0 and players[pindex].travel.index.x < 4 then
            printout("Move towards the right and select Create to get started.", pindex)
         elseif players[pindex].travel.index.y == 0 and players[pindex].travel.index.x < 4 then
            printout("Navigate up and down to select a fastt travel point, then press left bracket to get there quickly.", pindex)
         elseif players[pindex].travel.index.x == 1 then
            teleport_to_closest(pindex, global.players[pindex].travel[players[pindex].travel.index.y].position)
            if players[pindex].cursor then
               players[pindex].cursor_pos = table.deepcopy(global.players[pindex].travel[players[pindex].travel.index.y].position)
            else
               players[pindex].cursor_pos = offset_position(players[pindex].position, players[pindex].player_direction, 1)
            end
            game.get_player(pindex).opened = nil
            local surf = game.get_player(pindex).surface
            players[pindex].tile.ents = surf.find_entities_filtered{area = {{players[pindex].cursor_pos.x - .5, players[pindex].cursor_pos.y - .5}, {players[pindex].cursor_pos.x+ .29 , players[pindex].cursor_pos.y + .29}}} 
            if not(pcall(function()
               players[pindex].tile.tile =  surf.get_tile(players[pindex].cursor_pos.x, players[pindex].cursor_pos.y).name
            end)) then
               printout("Tile out of range", pindex)
               return
            end
            target(pindex)

         elseif players[pindex].travel.index.x == 2 then
            printout("Enter a new name for this fast travel point, then press enter to confirm.", pindex)
            players[pindex].travel.renaming = true
            local frame = game.get_player(pindex).gui.screen["travel"]
            local input = frame.add{type="textfield", name = "input"}
            input.focus()
input.select(1, 0)
         elseif players[pindex].travel.index.x == 3 then
            printout("Deleted " .. global.players[pindex].travel[players[pindex].travel.index.y].name, pindex)
            table.remove(global.players[pindex].travel, players[pindex].travel.index.y)
            players[pindex].travel.x = 1
            players[pindex].travel.index.y = players[pindex].travel.index.y - 1
         elseif players[pindex].travel.index.x == 4 then
            printout("Enter a name for this fast travel point, then press enter to confirm.", pindex)
            players[pindex].travel.creating = true
            local frame = game.get_player(pindex).gui.screen["travel"]
            local input = frame.add{type="textfield", name = "input"}
            input.focus()
input.select(1, 0)
         end
      elseif players[pindex].menu == "structure-travel" then
         local tar = nil
         local network = players[pindex].structure_travel.network
         local index = players[pindex].structure_travel.index
         local current = players[pindex].structure_travel.current
         if players[pindex].structure_travel.direction == "none" then
            tar = network[current]
         elseif players[pindex].structure_travel.direction == "north" then
            tar = network[network[current].north[index].num]
         elseif players[pindex].structure_travel.direction == "east" then
            tar = network[network[current].east[index].num]
         elseif players[pindex].structure_travel.direction == "south" then
            tar = network[network[current].south[index].num]
         elseif players[pindex].structure_travel.direction == "west" then
            tar = network[network[current].west[index].num]
         end   
         teleport_to_closest(pindex, tar.position)
         if players[pindex].cursor then
            players[pindex].cursor_pos = table.deepcopy(tar.position)
         else
            players[pindex].cursor_pos = offset_position(players[pindex].position, players[pindex].player_direction, 1)
         end
         game.get_player(pindex).opened = nil
         local surf = game.get_player(pindex).surface
         players[pindex].tile.ents = surf.find_entities_filtered{area = {{players[pindex].cursor_pos.x - .5, players[pindex].cursor_pos.y - .5}, {players[pindex].cursor_pos.x+ .29 , players[pindex].cursor_pos.y + .29}}} 
         if not(pcall(function()
            players[pindex].tile.tile =  surf.get_tile(players[pindex].cursor_pos.x, players[pindex].cursor_pos.y).name
         end)) then
            printout("Tile out of range", pindex)
            return
         end
         target(pindex)
  
      end
   else
      local stack = game.get_player(pindex).cursor_stack
      if stack.valid_for_read and stack.valid and stack.prototype.place_result ~= nil and stack.name ~= "offshore-pump" then
         local ent = stack.prototype.place_result
         local position = {x,y}

         if not(players[pindex].cursor) then
            position = game.get_player(pindex).position
         if players[pindex].building_direction < 0 then
            players[pindex].building_direction = 0
         end
         if players[pindex].player_direction == defines.direction.north then
            if players[pindex].building_direction == 0 or players[pindex].building_direction == 2 then
               position.y = position.y + math.ceil(2* ent.selection_box.left_top.y)/2 - 1
            elseif players[pindex].building_direction == 1 or players[pindex].building_direction == 3 then
               position.y = position.y + math.ceil(2* ent.selection_box.left_top.x)/2 - 1
            end
         elseif players[pindex].player_direction == defines.direction.south then
            if players[pindex].building_direction == 0 or players[pindex].building_direction == 2 then
               position.y = position.y + math.ceil(2* ent.selection_box.right_bottom.y)/2 + .5
            elseif players[pindex].building_direction == 1 or players[pindex].building_direction == 3 then
               position.y = position.y + math.ceil(2* ent.selection_box.right_bottom.x)/2 + .5
            end
         elseif players[pindex].player_direction == defines.direction.west then
            if players[pindex].building_direction == 0 or players[pindex].building_direction == 2 then
               position.x = position.x + math.ceil(2* ent.selection_box.left_top.x)/2 - 1
            elseif players[pindex].building_direction == 1 or players[pindex].building_direction == 3 then
               position.x = position.x + math.ceil(2* ent.selection_box.left_top.y)/2 - 1
            end

         elseif players[pindex].player_direction == defines.direction.east then
            if players[pindex].building_direction == 0 or players[pindex].building_direction == 2 then
               position.x = position.x + math.ceil(2* ent.selection_box.right_bottom.x)/2 + .5
            elseif players[pindex].building_direction == 1 or players[pindex].building_direction == 3 then
               position.x = position.x + math.ceil(2* ent.selection_box.right_bottom.y)/2 + .5
            end
         end     
         else
            position = {x = math.floor(players[pindex].cursor_pos.x), y = math.floor(players[pindex].cursor_pos.y)}
            local box = ent.selection_box
               box.right_bottom = {x = (math.ceil(box.right_bottom.x * 2))/2, y = (math.ceil(box.right_bottom.y * 2))/2}
            if players[pindex].building_direction == 0 or players[pindex].building_direction == 2 then
               position.x = position.x + box.right_bottom.x
               position.y = position.y + box.right_bottom.y
            else
               position.x = position.x + box.right_bottom.y
               position.y = position.y + box.right_bottom.x
            end
         end
         local building = {
            position = position,
            direction = players[pindex].building_direction * 2,
            alt = false
         }
         building.position = game.get_player(pindex).surface.find_non_colliding_position(ent.name, position, .5, .05)
         if building.position ~= nil and game.get_player(pindex).can_build_from_cursor(building) then 
            game.get_player(pindex).build_from_cursor(building)  
            read_tile(pindex)
         else
            printout("Cannot place that there.", pindex)
            print(players[pindex].player_direction .. " " .. game.get_player(pindex).character.position.x .. " " .. game.get_player(pindex).character.position.y .. " " .. players[pindex].cursor_pos.x .. " " .. players[pindex].cursor_pos.y .. " " .. position.x .. " " .. position.y)
         end
      elseif stack.valid and stack.valid_for_read and stack.name == "offshore-pump" then
         local ent = stack.prototype.place_result
         players[pindex].pump.positions = {}
         local initial_position = game.get_player(pindex).position
         initial_position.x = math.floor(initial_position.x) 
         initial_position.y = math.floor(initial_position.y)
         for i1 = -10, 10 do
            for i2 = -10, 10 do
               for i3 = 0, 3 do
               local position = {x = initial_position.x + i1, y = initial_position.y + i2}
                  if game.get_player(pindex).can_build_from_cursor{name = "offshore-pump", position = position, direction = i3 * 2} then
                     table.insert(players[pindex].pump.positions, {position = position, direction = i3*2})
                  end
               end
            end
         end
         if #players[pindex].pump.positions == 0 then
            printout("No available positions.  Try moving closer to water.", pindex)
         else
            players[pindex].in_menu = true
            players[pindex].menu = "pump"
            printout("There are " .. #players[pindex].pump.positions .. " possibilities, scroll up and down, then select one to build, or press e to cancel.", pindex)
            table.sort(players[pindex].pump.positions, function(k1, k2) 
               return distance(initial_position, k1.position) < distance(initial_position, k2.position)
            end)

            players[pindex].pump.index = 0
         end
      elseif next(players[pindex].tile.ents) ~= nil and players[pindex].tile.index > 1 and players[pindex].tile.ents[1].valid then
         local ent = players[pindex].tile.ents[1]
         if ent.operable and ent.prototype.is_building then
            if ent.prototype.subgroup.name == "belt" then
               players[pindex].in_menu = true
               players[pindex].menu = "belt"
               players[pindex].belt.line1 = ent.get_transport_line(1)
               players[pindex].belt.line2 = ent.get_transport_line(2)
               players[pindex].belt.ent = ent
               players[pindex].belt.sector = 1
               players[pindex].belt.network = {}
               local network = get_connected_lines(ent)
               players[pindex].belt.network = get_line_items(network)
               players[pindex].belt.index = 1
               players[pindex].belt.side = 1
               players[pindex].belt.direction = ent.direction 
               printout(#players[pindex].belt.line1 .. " " .. #players[pindex].belt.line2 .. " " .. players[pindex].belt.ent.get_max_transport_line_index(), pindex)

               return
            end
--            target(pindex)
            if ent.prototype.ingredient_count ~= nil then
               players[pindex].building.recipe = ent.get_recipe()
               players[pindex].building.recipe_list = get_recipes(pindex, ent)
               players[pindex].building.category = 1
            else
               players[pindex].building.recipe = nil
               players[pindex].building.recipe_list = nil
               players[pindex].building.category = 0
            end
            players[pindex].building.item_selection = false
            players[pindex].inventory.lua_inventory = game.get_player(pindex).get_main_inventory()
            players[pindex].inventory.max = #players[pindex].inventory.lua_inventory
            players[pindex].building.sectors = {}
            players[pindex].building.sector = 1
            if ent.get_output_inventory() ~= nil then
               table.insert(players[pindex].building.sectors, {
                  name = "Output",
                  inventory = ent.get_output_inventory()})
            end
            if ent.get_fuel_inventory() ~= nil then
               table.insert(players[pindex].building.sectors, {
                  name = "Fuel",
                  inventory = ent.get_fuel_inventory()})
            end
            if ent.prototype.ingredient_count ~= nil then
               table.insert(players[pindex].building.sectors, {
                  name = "Input",
                  inventory = ent.get_inventory(defines.inventory.assembling_machine_input)})
            end
            if ent.get_module_inventory() ~= nil and #ent.get_module_inventory() > 0 then
               table.insert(players[pindex].building.sectors, {
                  name = "Modules",
                  inventory = ent.get_module_inventory()})
                        end
            if ent.get_burnt_result_inventory() ~= nil and #ent.get_burnt_result_inventory() > 0 then
               table.insert(players[pindex].building.sectors, {
                  name = "Burned",
                  inventory = ent.get_burnt_result_inventory()})
            end
            if ent.fluidbox ~= nil and #ent.fluidbox > 0 then
               table.insert(players[pindex].building.sectors, {
                  name = "Fluid",
                  inventory = ent.fluidbox})
            end

            if ent.filter_slot_count > 0 then
               table.insert(players[pindex].building.sectors, {
                  name = "Filters",
                  inventory = {}})
               for i = 1, ent.filter_slot_count do
                  local filter = ent.get_filter(i)
                  if filter == nil then
                     filter = "No filter selected."
                  end
                  table.insert(players[pindex].building.sectors[#players[pindex].building.sectors].inventory, filter)
               end
               table.insert(players[pindex].building.sectors[#players[pindex].building.sectors].inventory, ent.inserter_filter_mode)
               players[pindex].item_selection = false
               players[pindex].item_cache = {}
               players[pindex].item_selector = {
                  index = 0,
                  group = 0,
                  subgroup = 0
               }

            end

            for i1=#players[pindex].building.sectors, 2, -1 do
               for i2 = i1-1, 1, -1 do
                  if players[pindex].building.sectors[i1].inventory == players[pindex].building.sectors[i2].inventory then
                     table.remove(players[pindex].building.sectors, i2)
                     i2 = i2 + 1
                  end
               end
            end
            if #players[pindex].building.sectors > 0 then
               players[pindex].building.ent = ent
               players[pindex].in_menu = true
               players[pindex].menu = "building"
               players[pindex].inventory.index = 1
               players[pindex].building.index = 1

               local inventory = players[pindex].building.sectors[players[pindex].building.sector].inventory
               local len = 0
               if inventory ~= nil then
                 len = #inventory
               end
               local start_phrase = len .. " " ..players[pindex].building.sectors[players[pindex].building.sector].name .. ", "
			   read_building_slot(pindex, start_phrase)
            else
               printout("This building has no inventory", pindex)
            end

	        else
            printout("Not a building.", pindex)
         end
      end
   end
end
)
script.on_event("shift-click", function(event)
   pindex = event.player_index
      if not check_for_player(pindex) then
      return
   end
   if players[pindex].in_menu then
      if players[pindex].menu == "crafting" then
         local recipe = players[pindex].crafting.lua_recipes[players[pindex].crafting.category][players[pindex].crafting.index]
         local T = {
            count = game.get_player(pindex).get_craftable_count(recipe),
         recipe = players[pindex].crafting.lua_recipes[players[pindex].crafting.category][players[pindex].crafting.index],
            silent = false
         }
         local count = game.get_player(pindex).begin_crafting(T)
         if count > 0 then
            printout("Started crafting " .. count .. " " .. T.recipe.name, pindex)
         else
            printout("Not enough materials", pindex)
         end

      elseif players[pindex].menu == "crafting_queue" then
         load_crafting_queue(pindex)
         if players[pindex].crafting_queue.max >= 1 then
            local T = {
            index = players[pindex].crafting_queue.index,
               count = players[pindex].crafting_queue.lua_queue[players[pindex].crafting_queue.index].count
            }
            game.get_player(pindex).cancel_crafting(T)
            load_crafting_queue(pindex)
            read_crafting_queue(pindex)

         end
      elseif players[pindex].menu == "building" then
         if players[pindex].building.sector <= #players[pindex].building.sectors and #players[pindex].building.sectors[players[pindex].building.sector].inventory > 0 and players[pindex].building.sectors[players[pindex].building.sector].name ~= "Fluid" then
            local stack = players[pindex].building.sectors[players[pindex].building.sector].inventory[players[pindex].building.index]
            if stack.valid and stack.valid_for_read then
               if game.get_player(pindex).can_insert(stack) then
                  game.get_player(pindex).play_sound{path = "utility/inventory_move"}
                  local result = stack.name
                  local inserted = game.get_player(pindex).insert(stack)
                  players[pindex].building.sectors[players[pindex].building.sector].inventory.remove{name = stack.name, count = inserted}
                  result = "Moved " .. inserted .. " " .. result .. " to player's inventory."
                  printout(result, pindex)
               else
                  printout("Inventory full.", pindex)
               end
            end
         else
            local offset = 1
            if players[pindex].building.recipe_list ~= nil then
               offset = offset + 1
            end
            if players[pindex].building.sector == #players[pindex].building.sectors + offset then
               local stack = players[pindex].inventory.lua_inventory[players[pindex].inventory.index]
               if stack.valid and stack.valid_for_read then
                  if players[pindex].building.ent.can_insert(stack) then
                     game.get_player(pindex).play_sound{path = "utility/inventory_move"}
                     local result = stack.name
                     local inserted = players[pindex].building.ent.insert(stack)
                     players[pindex].inventory.lua_inventory.remove{name = stack.name, count = inserted}
                     result = "Moved " .. inserted .. " " .. result .. " to " .. players[pindex].building.ent.name
                     printout(result, pindex)
                  else
                     printout("Inventory full.", pindex)
                  end
               end
            end
         end


      end
   end
end
)


--[[Imitates vanilla behavior: 
* Control click an item in an inventory to try smart transfer ALL of it. 
* Control click an empty slot to try to smart transfer ALL items from that inventory.
]]
script.on_event("control-click", function(event)
   pindex = event.player_index
   if not check_for_player(pindex) then
      return
   end

   if players[pindex].in_menu then
      if players[pindex].menu == "building" then
         do_multi_stack_transfer(1,pindex)
      end
   end
end
)

--[[Imitates vanilla behavior: 
* Control click an item in an inventory to try smart transfer HALF of it. 
* Control click an empty slot to try to smart transfer HALF of all items from that inventory.
]]
script.on_event("control-right-click", function(event)
   pindex = event.player_index
   if not check_for_player(pindex) then
      return
   end

   if players[pindex].in_menu then
      if players[pindex].menu == "building" then
         do_multi_stack_transfer(0.5,pindex)
      end
   end
end
)

--[[Manages inventory transfers that are bigger than one stack. 
* Has checks and printouts!
]]
function do_multi_stack_transfer(ratio,pindex)
   local result = {""}
   local sector = players[pindex].building.sectors[players[pindex].building.sector]
   if sector and #sector.inventory > 0 and sector.name ~= "Fluid" then
      --This is the section where we move from the building to the player.
      local item_name=""
      local stack = sector.inventory[players[pindex].building.index]
      if stack and stack.valid and stack.valid_for_read then
         item_name = stack.name
      end
      
      local moved, full = transfer_inventory{from=sector.inventory,to=game.players[pindex],name=item_name,ratio=ratio}
      if full then
         table.insert(result,{"inventory-full-message.main"})
         table.insert(result,", ")
      end
      if table_size(moved) == 0 then
         table.insert(result,{"access.grabbed-nothing"})
      else
         game.get_player(pindex).play_sound{path = "utility/inventory_move"}
         local item_list={""}
         for name, amount in pairs(moved) do
            table.insert(item_list,{"access.item-quantity",game.item_prototypes[name].localised_name,amount})
            table.insert(item_list,", ")
         end
         --trim traling comma off
         item_list[#item_list]=nil
         table.insert(result,{"access.grabbed-stuff",item_list})
      end
      
   else
      local offset = 1
      if players[pindex].building.recipe_list ~= nil then
         offset = offset + 1
      end
      if players[pindex].building.sector == #players[pindex].building.sectors + offset then
         --This is the section where we move from the player to the building.
         local item_name=""
         local stack = players[pindex].inventory.lua_inventory[players[pindex].inventory.index]
         if stack and stack.valid and stack.valid_for_read then
            item_name = stack.name
         end
         
         local moved, full = transfer_inventory{from=game.players[pindex].get_main_inventory(),to=players[pindex].building.ent,name=item_name,ratio=ratio}
         
         if full then
            table.insert(result,"Inventory full. ")
         end
         if table_size(moved) == 0 then
            table.insert(result,{"access.placed-nothing"})
         else
            game.get_player(pindex).play_sound{path = "utility/inventory_move"}
            local item_list={""}
            for name, amount in pairs(moved) do
               table.insert(item_list,{"access.item-quantity",game.item_prototypes[name].localised_name,amount})
               table.insert(item_list,", ")
            end
            --trim traling comma off
            item_list[#item_list]=nil
            table.insert(result,{"access.placed-stuff",breakup_string(item_list)})
         end
      end
   end
   printout(result, pindex)
end

--[[Transfers multiple stacks of a specific item (or all items) to/from the player inventory from/to a building inventory.
* item name / empty string to indicate transfering everything
* ratio (between 0 and 1), the ratio of the total count to transder for each item.
* Has no checks or printouts!
]]
function transfer_inventory(args)
   args.name = args.name or ""
   args.ratio = args.ratio or 1
   local transfer_list={}
   if args.name ~= "" then
      transfer_list[args.name] = args.from.get_item_count(args.name)
   else
      transfer_list = args.from.get_contents()
   end
   local full=false
   res = {}
   for name, amount in pairs(transfer_list) do
      amount = math.ceil(amount * args.ratio)
      local actual_amount = args.to.insert({name=name, count=amount})
      if actual_amount ~= amount then
         print(name,amount,actual_amount)
         amount = actual_amount
         full = true
      end
      if amount > 0 then
         res[name] = amount
         args.from.remove({name=name, count=amount})
      end
   end
   return res, full
end

script.on_event("right-click", function(event)
   pindex = event.player_index
      if not check_for_player(pindex) then
      return
   end
   if players[pindex].in_menu then
      if players[pindex].menu == "crafting" then
         local recipe = players[pindex].crafting.lua_recipes[players[pindex].crafting.category][players[pindex].crafting.index]
         local T = {
            count = 5,
         recipe = players[pindex].crafting.lua_recipes[players[pindex].crafting.category][players[pindex].crafting.index],
            silent = false
         }
         local count = game.get_player(pindex).begin_crafting(T)
         if count > 0 then
            printout("Started crafting " .. count .. " " .. T.recipe.name, pindex)
         else
            printout("Not enough materials", pindex)
         end

      elseif players[pindex].menu == "crafting_queue" then
         load_crafting_queue(pindex)
         if players[pindex].crafting_queue.max >= 1 then
            local T = {
            index = players[pindex].crafting_queue.index,
               count = 5
            }
            game.get_player(pindex).cancel_crafting(T)
            load_crafting_queue(pindex)
            read_crafting_queue(pindex)
         end
      elseif players[pindex].menu == "building" then
         local stack = game.get_player(pindex).cursor_stack
         if players[pindex].building.sector <= #players[pindex].building.sectors then
            if stack.valid_for_read and stack.valid and stack.count > 0 then
               local iName = players[pindex].building.sectors[players[pindex].building.sector].name
               if iName ~= "Fluid" and iName ~= "Filters" then
                  T = {
                     name = stack.name,
                     count = 1
                  }                  
                  local building = players[pindex].building
                  local target_stack = building.sectors[building.sector].inventory[building.index]

                  if target_stack and target_stack.transfer_stack{name=stack.name} then
                      printout("Inserted 1 " .. stack.name, pindex)
                     stack.count = stack.count - 1
                  else
                     printout("Cannot insert " .. stack.name .. " into " .. players[pindex].building.sectors[players[pindex].building.sector].name, pindex)
                  end
               
               elseif iName == "Filters" and players[pindex].item_selection == false and players[pindex].building.index < #players[pindex].building.sectors[players[pindex].building.sector].inventory then 
                  players[pindex].building.ent.set_filter(players[pindex].building.index, nil)
                  players[pindex].building.sectors[players[pindex].building.sector].inventory[players[pindex].building.index] = "No filter selected."
                  printout("Filter cleared", pindex)

               end
            elseif players[pindex].building.sectors[players[pindex].building.sector].name == "Filters" and players[pindex].building.item_selection == false and players[pindex].building.index < #players[pindex].building.sectors[players[pindex].building.sector].inventory then
               players[pindex].building.ent.set_filter(players[pindex].building.index, nil)
               players[pindex].building.sectors[players[pindex].building.sector].inventory[players[pindex].building.index] = "No filter selected."
               printout("Filter cleared.", pindex)
            end
         end

      end
   elseif next(players[pindex].tile.ents) ~= nil and players[pindex].tile.index > 1 and players[pindex].tile.ents[1].valid then
      --Print out the status of a machine, if it exists.
      local ent = players[pindex].tile.ents[1]
      local ent_status_id = ent.status
      local ent_status_text = ""
      local status_lookup = into_lookup(defines.entity_status)
      if ent_status_id ~= nil then
         ent_status_text = status_lookup[ent_status_id]
         printout(" " .. ent_status_text ,pindex)
      else
         printout("No status." ,pindex)
      end
   end
end
)

function into_lookup(array)
    local lookup = {}
    for key, value in pairs(array) do
        lookup[value] = key
    end
    return lookup
end

script.on_event("rotate-building", function(event)
   pindex = event.player_index
      if not check_for_player(pindex) then
      return
   end
   if not(players[pindex].in_menu) then
      local stack = game.get_player(pindex).cursor_stack
      if stack.valid_for_read and stack.valid and stack.prototype.place_result ~= nil then
         if stack.prototype.place_result.supports_direction then
            if not(players[pindex].building_direction_lag) then
               game.get_player(pindex).play_sound{path="Rotate-Hand-Sound"}
               players[pindex].building_direction = players[pindex].building_direction + 1
               if players[pindex].building_direction > 3 then
                  players[pindex].building_direction = players[pindex].building_direction %4
               end
            end
            if players[pindex].building_direction == 0 then
               printout("North", pindex)
            elseif players[pindex].building_direction == 1 then
               printout("East", pindex)
            elseif players[pindex].building_direction == 2 then
               printout("South", pindex)
            elseif players[pindex].building_direction == 3 then
               printout("West", pindex)
            end
            players[pindex].building_direction_lag = false
         else
            printout(stack.name .. " cannot be rotated.", pindex)
         end
      elseif next(players[pindex].tile.ents) ~= nil and players[pindex].tile.index > 1 and players[pindex].tile.ents[players[pindex].tile.index-1].valid then
         local ent = players[pindex].tile.ents[players[pindex].tile.index-1]
         if ent.supports_direction then
            if not(players[pindex].building_direction_lag) then
               local T = {
                  reverse = false,
                  by_player = event.player_index
               }
                  if not(ent.rotate(T)) then
                     printout("Cannot rotate this object.", pindex)
                     return
                  end
            else
               players[pindex].building_direction_lag = false
            end
            if ent.direction == 0 then
               printout("North", pindex)
            elseif ent.direction == 2 then
               printout("East", pindex)
            elseif ent.direction == 4 then
               printout("South", pindex)
            elseif ent.direction == 6 then
               printout("West", pindex)
            else
               printout("Not a direction...", pindex)
            end
         else
            printout(ent.name .. " cannot be rotated.", pindex)
         end               
      else
         print("not a valid stack for rotating")
      end
   end
end
)


script.on_event("item-info", function(event)
   pindex = event.player_index
      if not check_for_player(pindex) then
      return
   end
   if players[pindex].in_menu then
      if players[pindex].menu == "inventory" then
         local stack = players[pindex].inventory.lua_inventory[players[pindex].inventory.index]
         if stack.valid_for_read and stack.valid == true then
                     local str = ""
                  if stack.prototype.place_result ~= nil then
                     str = stack.prototype.place_result.localised_description
                  else
                     str = stack.prototype.localised_description
                  end
                  printout(str, pindex)
         else
            printout("Blank", pindex)
         end

      elseif players[pindex].menu == "technology" then
         local techs = {}
         if players[pindex].technology.category == 1 then
            techs = players[pindex].technology.lua_researchable
         elseif players[pindex].technology.category == 2 then
            techs = players[pindex].technology.lua_locked
         elseif players[pindex].technology.category == 3 then
            techs = players[pindex].technology.lua_unlocked
         end
   
         if next(techs) ~= nil and players[pindex].technology.index > 0 and players[pindex].technology.index <= #techs then
            local result = "Grants the following rewards:"
            local rewards = techs[players[pindex].technology.index].effects
            for i, reward in ipairs(rewards) do
               for i1, v in pairs(reward) do
                  result = result .. v .. " , "
               end
            end
            printout(string.sub(result, 1, -3), pindex)
         end

      elseif players[pindex].menu == "crafting" then
         local recipe = players[pindex].crafting.lua_recipes[players[pindex].crafting.category][players[pindex].crafting.index]
         if recipe ~= nil and #recipe.products > 0 then
            local product_name = recipe.products[1].name
            local product = game.item_prototypes[product_name]
                     local str = ""
                  if product.place_result ~= nil then
                     str = product.place_result.localised_description
                  else
                     str = product.localised_description
                  end
                  printout(str, pindex)
         else
            printout("Blank", pindex)
         end
      elseif players[pindex].menu == "building" then
         if players[pindex].building.recipe_selection then
            local recipe = players[pindex].building.recipe_list[players[pindex].building.category][players[pindex].building.index]
            if recipe ~= nil and #recipe.products > 0 then
               local product_name = recipe.products[1].name
               local product = game.item_prototypes[product_name] or game.fluid_prototypes[product_name] 
               local str = ""
               str = product.localised_description
               printout(str, pindex)
            else
               printout("Blank", pindex)
            end
         end

      end

   end
end
)

script.on_event("time", function(event)
   pindex = event.player_index
   if not check_for_player(pindex) then
      return
   end
   local surf = game.get_player(pindex).surface
   local hour = math.floor(24*surf.daytime)
   local minute = math.floor((24* surf.daytime - hour) * 60)
   local progress = math.floor(game.get_player(pindex).force.research_progress* 100)
   local tech = game.get_player(pindex).force.current_research
   if tech ~= nil then
      printout("The time is " .. hour .. ":" .. string.format("%02d", minute) .. " Researching " .. game.get_player(pindex).force.current_research.name .. " " .. progress .. "%", pindex)
   else
      printout("The time is " .. hour .. ":" .. string.format("%02d", minute), pindex)
   end
end)

script.on_event(defines.events.on_player_cursor_stack_changed, function(event)
   pindex = event.player_index
   if not check_for_player(pindex) then
      return
   end
   local stack = game.get_player(pindex).cursor_stack
   local new_item = ""
   if stack.valid_for_read then 
      new_item = stack.name
   end
   if players[pindex].previous_item ~= new_item then
      players[pindex].previous_item = new_item
      players[pindex].building_direction_lag = true
      read_hand(pindex)
   end
end)


function ensure_global_structures_are_up_to_date()
   global.players = global.players or {}
   players = global.players
   for pindex, player in pairs(game.players) do
      initialize(player)
   end
   
   global.entity_types = {}
   entity_types = global.entity_types
   
   local types = {}
   for _, ent in pairs(game.entity_prototypes) do
      if types[ent.type] == nil and ent.weight == nil and (ent.burner_prototype ~= nil or ent.electric_energy_source_prototype~= nil or ent.automated_ammo_count ~= nil)then
         types[ent.type] = true
      end
   end
   
   for i, type in pairs(types) do
      table.insert(entity_types, i)
   end
   table.insert(entity_types, "container")
   
   global.production_types = {}
   production_types = global.production_types
   
   local ents = game.entity_prototypes
   local types = {}
   for i, ent in pairs(ents) do
--      if (ent.get_inventory_size(defines.inventory.fuel) ~= nil or ent.get_inventory_size(defines.inventory.chest) ~= nil or ent.get_inventory_size(defines.inventory.assembling_machine_input) ~= nil) and ent.weight == nil then
      if ent.speed == nil and ent.consumption == nil and (ent.burner_prototype ~= nil or ent.mining_speed ~= nil or ent.crafting_speed ~= nil or ent.automated_ammo_count ~= nil or ent.construction_radius ~= nil) then
         types[ent.type] = true
            end
   end
   for i, type in pairs(types) do
      table.insert(production_types, i)
   end
   table.insert(production_types, "transport-belt")   
   table.insert(production_types, "container")

   global.building_types = {}
   building_types = global.building_types

   local ents = game.entity_prototypes
   local types = {}
   for i, ent in pairs(ents) do
         if ent.is_building then
         types[ent.type] = true
            end
   end
   types["transport-belt"] = nil
   for i, type in pairs(types) do
      table.insert(building_types, i)
   end
   table.insert(building_types, "character")
   
   global.scheduled_events = global.scheduled_events or {}
   
end

script.on_load(function()
   players = global.players
   entity_types = global.entity_types
   production_types = global.production_types
   building_types = global.building_types
end)

script.on_configuration_changed(ensure_global_structures_are_up_to_date)
script.on_init(ensure_global_structures_are_up_to_date)


script.on_event(defines.events.on_cutscene_cancelled, function(event)
   pindex = event.player_index
   check_for_player(pindex)
   rescan(pindex)
end)

script.on_event(defines.events.on_player_created, function(event)
   initialize(game.players[event.player_index])
   if not game.is_multiplayer() then
      printout("Press tab to continue.", 0)
   end
end)

script.on_event(defines.events.on_gui_closed, function(event)
   pindex = event.player_index
   if not check_for_player(pindex) then
      return
   end
--   rescan(pindex)
   if players[pindex].in_menu == true and players[pindex].menu ~= "prompt"then
      if players[pindex].menu == "inventory" then
         game.get_player(pindex).play_sound{path="Close-Inventory-Sound"}
      elseif players[pindex].menu == "travel" or players[pindex].menu == "structure-travel"then
      game.get_player(pindex).game_view_settings.update_entity_selection = true
         event.element.destroy()
      end
      players[pindex].in_menu = false
      players[pindex].menu = "none"
      players[pindex].item_selection = false
      players[pindex].item_cache = {}
      players[pindex].item_selector = {
         index = 0,
         group = 0,
         subgroup = 0
      }
      players[pindex].building.item_selection = false
   end
end
)

script.on_event("save", function(event)
   pindex = event.player_index
   if not check_for_player(pindex) then
      return
   end
   game.auto_save("manual")
   printout("Saving Game, please do not quit yet.", pindex)

end)
script.on_nth_tick(10, function(event)
   for pindex, player in pairs(players) do
      if player.past_flying_texts == nil then
         player.past_flying_texts = {}
      end
      local flying_texts = {}
      local search = {
         type = "flying-text",
         position = player.cursor_pos,
         radius = 80,
      }
      
      for _, ftext in pairs(game.get_player(pindex).surface.find_entities_filtered(search)) do
         local id = ftext.text
         if type(id) == 'table' then
            id = serpent.line(id)
         end
         flying_texts[id] = (flying_texts[id] or 0) + 1
      end
      for id, count in pairs(flying_texts) do
         if count > (player.past_flying_texts[id] or 0) then
            local ok, local_text = serpent.load(id)
            if ok then
               printout(local_text,pindex)
            end
         end
      end
      player.past_flying_texts = flying_texts
   end
end)

walk_type_speech={
   "Telestep enabled",
   "Step by walk enabled",
   "Walking smoothly enabled"
}

script.on_event("toggle-walk",function(event)
   pindex = event.player_index
   if not check_for_player(pindex) then
      return
   end
   players[pindex].walk = (players[pindex].walk + 1) % 3
   printout(walk_type_speech[players[pindex].walk +1], pindex)
end)

script.on_event("recalibrate",function(event)
   pindex = event.player_index
   fix_zoom(pindex)
end)

script.on_event("read-hand",function(event)
   pindex = event.player_index
   if not check_for_player(pindex) then
      return
   end
   read_hand(pindex)
end)

script.on_event("list-warnings", function(event)
   pindex = event.player_index
   if not check_for_player(pindex) then
      return
   end
   if players[pindex].in_menu == false then
      players[pindex].warnings.short = scan_for_warnings(30, 30, pindex)
      players[pindex].warnings.medium = scan_for_warnings(100, 100, pindex)
      players[pindex].warnings.long = scan_for_warnings(500, 500, pindex)
      players[pindex].warnings.index = 1
      players[pindex].warnings.sector = 1
      players[pindex].category = 1
      players[pindex].menu = "warnings"
      players[pindex].in_menu = true
      game.get_player(pindex).play_sound{path = "Open-Inventory-Sound"}
      printout("Short Range: " .. players[pindex].warnings.short.summary, pindex)

   end
end)

script.on_event("open-fast-travel", function(event)
   pindex = event.player_index
   if not check_for_player(pindex) then
      return
   end
   if players[pindex].in_menu == false then
      game.get_player(pindex).game_view_settings.update_entity_selection = false
      game.get_player(pindex).selected = nil

      players[pindex].menu = "travel"
      players[pindex].in_menu = true
      players[pindex].travel.index = {x = 1, y = 0}
      players[pindex].travel.creating = false
      printout("Navigate up and down to select a fast travel location, and jump to it with LEFT BRACKET.  Alternatively, select an option by navigating left and right.", pindex)
      local screen = game.get_player(pindex).gui.screen
      local frame = screen.add{type = "frame", name = "travel"}
      frame.bring_to_front()
      frame.force_auto_center()
      frame.focus()
      game.get_player(pindex).opened = frame      

   end

end)


script.on_event(defines.events.on_gui_confirmed,function(event)
   local pindex = event.player_index
   if players[pindex].menu == "travel" then
      if players[pindex].travel.creating then
         players[pindex].travel.creating = false
         table.insert(global.players[pindex].travel, {name = event.element.text, position = players[pindex].cursor_pos})
         table.sort(global.players[pindex].travel, function(k1, k2)
            return k1.name < k2.name
         end)
         printout("Fast travel point created at " .. math.floor(players[pindex].cursor_pos.x) .. ", " .. math.floor(players[pindex].cursor_pos.y), pindex)
      elseif players[pindex].travel.renaming then
         players[pindex].travel.renaming = false
         global.players[pindex].travel[players[pindex].travel.index.y].name = event.element.text
         read_travel_slot(pindex)
      end
      players[pindex].travel.index.x = 1
      event.element.destroy()
   end
end)   

script.on_event("open-structure-travel", function(event)
   pindex = event.player_index
   if not check_for_player(pindex) then
      return
   end
   if players[pindex].in_menu == false then
      game.get_player(pindex).game_view_settings.update_entity_selection = false
      game.get_player(pindex).selected = nil
      players[pindex].menu = "structure-travel"
      players[pindex].in_menu = true
      players[pindex].structure_travel.direction = "none"
      if #players[pindex].tile.ents > 0 and players[pindex].tile.ents[players[pindex].tile.index-1].unit_number ~= nil and building_types[players[pindex].tile.ents[players[pindex].tile.index-1].type] then
         local ent = players[pindex].tile.ents[players[pindex].tile.index]
         players[pindex].structure_travel.current = ent.unit_number
         players[pindex].structure_travel.network = compile_building_network(ent, 200)
      else
         local ent = game.get_player(pindex).character
         players[pindex].structure_travel.current = ent.unit_number
         players[pindex].structure_travel.network = compile_building_network(ent, 200)      
      end
      local description = ""
      local network = players[pindex].structure_travel.network
      local current = players[pindex].structure_travel.current
      if #network[current].north > 0 then
         description = description .. ", " .. #network[current].north .. " connections north,"
      end
      if #network[current].east > 0 then
         description = description .. ", " .. #network[current].east .. " connections east,"
      end
      if #network[current].south > 0 then
         description = description .. ", " .. #network[current].south .. " connections south,"
      end
      if #network[current].west > 0 then
         description = description .. ", " .. #network[current].west .. " connections west,"
      end
      if description == "" then
         description = "No nearby buildings."
      end
      printout("Select a direction, confirm with same direction, and use perpendicular directions to select a target.  Press left bracket to teleport." .. ", " .. description , pindex)
      local screen = game.get_player(pindex).gui.screen
      local frame = screen.add{type = "frame", name = "structure-travel"}
      frame.bring_to_front()
      frame.force_auto_center()
      frame.focus()
      game.get_player(pindex).opened = frame      

   end

end)

script.on_event("nudge-up", function(event)
   nudge_key(defines.direction.north,event)
end)

script.on_event("nudge-down", function(event)
   nudge_key(defines.direction.south,event)
end)

script.on_event("nudge-left", function(event)
   nudge_key(defines.direction.west,event)
end)
script.on_event("nudge-right", function(event)
   nudge_key(defines.direction.east,event)
end)

script.on_event("scan-selection-up", function(event)
   pindex = event.player_index
   if not check_for_player(pindex) then
      return
   end
   if not (players[pindex].in_menu) then
      if players[pindex].nearby.selection > 1 then
         players[pindex].nearby.selection = players[pindex].nearby.selection - 1
      end
      scan_index(pindex)
   end
end)

script.on_event("scan-selection-down", function(event)
   pindex = event.player_index
   if not check_for_player(pindex) then
      return
   end
   if not (players[pindex].in_menu) then
      if (players[pindex].nearby.category == 1 and next(players[pindex].nearby.ents) == nil) or (players[pindex].nearby.category == 2 and next(players[pindex].nearby.resources) == nil) or (players[pindex].nearby.category == 3 and next(players[pindex].nearby.containers) == nil) or (players[pindex].nearby.category == 4 and next(players[pindex].nearby.buildings) == nil) or (players[pindex].nearby.category == 5 and next(players[pindex].nearby.other) == nil) then
         printout("No entities found.  Try refreshing with end key.", pindex)
      else
         local ents = {}
         if players[pindex].nearby.category == 1 then
            ents = players[pindex].nearby.ents
         elseif players[pindex].nearby.category == 2 then
            ents = players[pindex].nearby.resources
         elseif players[pindex].nearby.category == 3 then
            ents = players[pindex].nearby.containers
         elseif players[pindex].nearby.category == 4 then
            ents = players[pindex].nearby.buildings
         elseif players[pindex].nearby.category == 5 then
            ents = players[pindex].nearby.other
         end
   
         if players[pindex].nearby.selection < #ents[players[pindex].nearby.index].ents then
            players[pindex].nearby.selection = players[pindex].nearby.selection + 1
         end
      end
      scan_index(pindex)
   end
end)<|MERGE_RESOLUTION|>--- conflicted
+++ resolved
@@ -1660,10 +1660,7 @@
    start_phrase = start_phrase or ""
    local stack = nil
    local array = {}
-<<<<<<< HEAD
    local result = start_phrase
-=======
-   local result = ""
    local direction = players[pindex].belt.direction
    
    --Read lane direction
@@ -1694,7 +1691,6 @@
 
    end
    --Read lane contents
->>>>>>> e3120ea6
    if players[pindex].belt.sector == 1 and players[pindex].belt.side == 1 then
       array = players[pindex].belt.line1
    elseif players[pindex].belt.sector == 1 and players[pindex].belt.side == 2 then
@@ -1778,10 +1774,7 @@
          amount = fluid.amount
          name = fluid.name
       end
-<<<<<<< HEAD
-
-      printout(start_phrase .. name .. " " .. type .. " " .. amount .. "/" .. capacity, pindex)
-=======
+
       --Read the fluid ingredients & products
       --Note: We could have separated by input/output but right now the "type" is "input" for all fluids it seeems?
       local recipe = players[pindex].building.recipe
@@ -1800,16 +1793,13 @@
          name = name .. "nothing, "
       end
       --Read the fluid found
-      printout(name .. " " .. type .. " " .. amount .. "/" .. capacity, pindex)
->>>>>>> e3120ea6
+      printout(start_phrase .. name .. " " .. type .. " " .. amount .. "/" .. capacity, pindex)
+
    else
       stack = players[pindex].building.sectors[players[pindex].building.sector].inventory[players[pindex].building.index]
       if stack.valid_for_read and stack.valid then
          printout(start_phrase .. stack.name .. " x " .. stack.count, pindex)
       else
-<<<<<<< HEAD
-         printout(start_phrase .. "Empty slot", pindex)
-=======
          --Read the "empty slot"
          local result = "Empty slot" 
          local recipe = players[pindex].building.recipe
@@ -1834,8 +1824,7 @@
                result = result .. "nothing"
             end
          end
-         printout(result, pindex)
->>>>>>> e3120ea6
+         printout(start_phrase .. "Empty slot", pindex)
       end
    end
 end
