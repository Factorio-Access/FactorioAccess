--- conflicted
+++ resolved
@@ -614,11 +614,7 @@
 
 function printout(str, pindex)
    players[pindex].last = str
-<<<<<<< HEAD
    localised_print{"","out ",str}
-=======
-   localised_print({"","out ",str})
->>>>>>> a1f7ee26
 end
 
 function repeat_last_spoken (pindex)
@@ -776,10 +772,10 @@
 function direction (pos1, pos2)
    local x1 = pos1.x
    local x2 = pos2.x
-   local dx = x2 - x1
+  local dx = x2 - x1
    local y1 = pos1.y
    local y2 = pos2.y
-   local dy = y2 - y1
+  local dy = y2 - y1
    local dir = math.floor(10.5 + 4*math.atan2(dy,dx)/math.pi)%8
    if dx == 0 and dy == 0 then
       dir = 8
@@ -2586,7 +2582,7 @@
       if players[pindex].menu == "inventory" then
          local stack = players[pindex].inventory.lua_inventory[players[pindex].inventory.index]
          game.get_player(pindex).cursor_stack.swap_stack(stack)
-         players[pindex].inventory.max = #players[pindex].inventory.lua_inventory
+            players[pindex].inventory.max = #players[pindex].inventory.lua_inventory
          read_inventory_slot(pindex)
       elseif players[pindex].menu == "crafting" then
          local T = {
