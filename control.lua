--- conflicted
+++ resolved
@@ -962,10 +962,6 @@
       end
       entry = table.remove(PQ)
    end
-<<<<<<< HEAD
-=======
---   print(table_size(result))
->>>>>>> 0ffbc472
    return result
 end   
 
@@ -3753,17 +3749,12 @@
 end
 
 function on_player_join(pindex)
-<<<<<<< HEAD
    schedule(3, fix_zoom, pindex)
    local playerList={}
    for _ , p in pairs(game.connected_players) do
       playerList["_" .. p.index]=p.name
    end
    print("playerList " .. game.table_to_json(playerList))
-=======
-   schedule(3, "fix_zoom", pindex)
-   print("joined")
->>>>>>> 0ffbc472
    if game.players[pindex].name == "Crimso" then
       local player = game.get_player(pindex).cutscene_character or game.get_player(pindex).character
 player.force.research_all_technologies()
