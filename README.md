# Welcome to Factorio Access!

This is an accessibility mod for the popular game Factorio.  The goal of this mod is to make the game completely accessible to the blind and visually impaired.


To install the full version, follow the instructions for .zip install.

To update to the most recent patch, follow instructions for patch install

Note:  If you have done a full installation using the .zip instructions, there is no need to follow the patch install directions until a new patch comes out.  

Final note: Jaws users should also follow the instructions for installing the .jkm file


<<<<<<< HEAD
=======

>>>>>>> c3578076
# .zip install:

1.  Download "Factorio Access.zip"

2.  Open the .zip file and copy its contents

3.  Navigate to the folder you have factorio installed.  It should already contain a /bin folder, a /data folder etc.  

4.  Paste the files into your factorio folder

5.  That's it!  You are now ready to run launcher.exe in admin mode

6.  If you are a jaws user you may want to do the following:

   Copy Factorio.jkm from the .zip into your JAWS settings folder in your user appdata

   an example file path is "C:\Users\Crimso\AppData\Roaming\Freedom Scientific\JAWS\2022\Settings\enu\"


<<<<<<< HEAD

=======
>>>>>>> c3578076
# Patch Install:

1.  Download control.lua, data.lua, and config.ini 

2.  Navigate to your Factorio folder

3.  Go to mods/FactorioAccess_0.0.1

4.  Paste both control.lua and data.lua in this folder

5.  Navigate back to your factorio folder

6.  Go to the /config folder.  

7. Paste config.ini into this folder

8.  All done!  You can now run launcher.exe in admin mode to play the game with the new patch


<<<<<<< HEAD

=======
>>>>>>> c3578076
# Mod Controls:

Movement:  W A S D

note: When you change direction, your character doesn't immediately move a tile in that direction.  Think of it like turning your head before taking a step.

Change movement mode: CONTROL + W

Note the 3 movement types are as follows:

   1- Telestep: Press a direction to turn in that direction, then continue pressing in that direction to move

   2- Step-By-Walk:  This mode is similar to Telestep, however the player character will physically take steps in the direction chosen.  The biggest difference is footsteps.

   3- Smooth-Walking: In this mode the character will move similarly to in a sighted game.  The player will be notified if they run into something, but otherwise will not be notified of entities they are passing.  Very fast, and great for getting around!

Mine: X

Open a building's menu: [

Open Inventory: E

Speak cursor coordinates: K

Place building: [

Rotate: R

Note: If you have something in your hand, you will rotate that.  Otherwise you will rotate the building your cursor is over.

Additional Note:  The first time you press the rotate key, it will simply say the direction a building is facing.  Subsequent presses will actually rotate the building

Cursor mode: I

Increase cursor size: CONTROL + I

Decrease cursor size: CONTROL + SHIFT + I

note: You must be in cursor mode for the size of the cursor to make any difference

Jump cursor to character: J

Teleport player to cursor: shift T

Quickbar: Any number key

Recalibrate: CONTROL + END

Note: If you zoom in and out frequently, you should also recalibrate in order for certain actions like mining and opening buildings to work

Scan for nearby entities: END

navigate scanned entity list: PAGE UP and PAGE DOWN

Change scanned category:  CONTROL PAGE UP and CONTROL PAGE DOWN

Change Sorting mode for scanned list: SHIFT + PAGEUP and SHIFT + PAGEDOWN

Repeat scanned entry: HOME

Move cursor to scanned target: CONTROL + HOME

Note: This only works while in cursor mode

Time of day and current research: T

Save game: F1

While in a menu:

Note: Many functions are implemented only in the inventory screen, such as shift tab and item information.  Soon these features will be in building menus, but for now it is expected behavior

Change tabs within a menu: tab/shift tab

Select Item: [

Coordinates of current inventory slot: K

Crafting components required: K

Item information: L

Craft 1 item: [

Craft 5 items: ]

Craft as many items as possible:  shift [

Unqueue 1 item:  [

Unqueue 5 items: ]

Unqueue all items:  shift [

Smart Insert/Smart Withdrawal: SHIFT + LEFT BRACKET

<<<<<<< HEAD
=======

>>>>>>> c3578076
note: This will insert an item stack, or withdraw an item stack from a building.  It is smart because it will decide the proper inventory to send the item to.  For instance, smart inserting coal into a furnace will attempt to put it in the fuel category, as opposed to the input category.

In item selector:

Press Left-Bracket or s to select a category.

Press W to jump to previous category level

Press A and d to select a category from the currently selected tier.

Set Quickbar #: CONTROL any number



# FAQ:

Q: Does this mod work with the steam version?

A:  Not yet, however if you buy the game on steam you can use your product key to redeem the standalone version on factorio.com



Q: Does this mod work with the demo?

A:  No, in fact no mods work with the demo.



Q:  Can this mod run the tutorial?

A:  Not yet.  There are plans to create a custom tutorial, and to make the built in tutorial accessible, but these things are still at least a week away.



Q:  My game crashed, what gives?

A:  This mod is currently still in early access.  Bugs are normal and expectted.  Please post about it in the issues channel of Discord.



Q:  Do I have to pay to use the mod?

A:  The mod is and always will be free.  The game itself costs $30 on [Factorio.com](www.factorio.com)


<<<<<<< HEAD

=======
>>>>>>> c3578076
# Help and Support

If your question wasn't answered here, please check out our [Discord](https://discord.gg/CC4QA6KtzP) server, and ask your question there.


<<<<<<< HEAD

=======
>>>>>>> c3578076
# Changes

An updated changelog can be found [here](https://github.com/Crimso777/Factorio-Access/blob/main/CHANGES.md)



# Donations

While this mod is completely free for all, I am a full time student working on this mod in my free time, thus any and all support is greatly appreciated.

If you are so inclined, you can donate at my [Patreon](https://www.patreon.com/Crimso777)

<|MERGE_RESOLUTION|>--- conflicted
+++ resolved
@@ -2,7 +2,6 @@
 
 This is an accessibility mod for the popular game Factorio.  The goal of this mod is to make the game completely accessible to the blind and visually impaired.
 
-
 To install the full version, follow the instructions for .zip install.
 
 To update to the most recent patch, follow instructions for patch install
@@ -12,10 +11,7 @@
 Final note: Jaws users should also follow the instructions for installing the .jkm file
 
 
-<<<<<<< HEAD
-=======
-
->>>>>>> c3578076
+
 # .zip install:
 
 1.  Download "Factorio Access.zip"
@@ -35,10 +31,6 @@
    an example file path is "C:\Users\Crimso\AppData\Roaming\Freedom Scientific\JAWS\2022\Settings\enu\"
 
 
-<<<<<<< HEAD
-
-=======
->>>>>>> c3578076
 # Patch Install:
 
 1.  Download control.lua, data.lua, and config.ini 
@@ -58,10 +50,6 @@
 8.  All done!  You can now run launcher.exe in admin mode to play the game with the new patch
 
 
-<<<<<<< HEAD
-
-=======
->>>>>>> c3578076
 # Mod Controls:
 
 Movement:  W A S D
@@ -158,10 +146,7 @@
 
 Smart Insert/Smart Withdrawal: SHIFT + LEFT BRACKET
 
-<<<<<<< HEAD
-=======
-
->>>>>>> c3578076
+
 note: This will insert an item stack, or withdraw an item stack from a building.  It is smart because it will decide the proper inventory to send the item to.  For instance, smart inserting coal into a furnace will attempt to put it in the fuel category, as opposed to the input category.
 
 In item selector:
@@ -207,19 +192,11 @@
 A:  The mod is and always will be free.  The game itself costs $30 on [Factorio.com](www.factorio.com)
 
 
-<<<<<<< HEAD
-
-=======
->>>>>>> c3578076
 # Help and Support
 
 If your question wasn't answered here, please check out our [Discord](https://discord.gg/CC4QA6KtzP) server, and ask your question there.
 
 
-<<<<<<< HEAD
-
-=======
->>>>>>> c3578076
 # Changes
 
 An updated changelog can be found [here](https://github.com/Crimso777/Factorio-Access/blob/main/CHANGES.md)
