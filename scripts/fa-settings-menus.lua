--- conflicted
+++ resolved
@@ -97,12 +97,8 @@
    mod.run_controls_menu(pindex, players[pindex].fa_mod_controls_menu.index, false)
 end
 
-<<<<<<< HEAD
-function mod.load_mod_controls_list(pindex) --****todo, like loading tutorial strings for the help system
-=======
 function mod.load_mod_controls_list(pindex)
-
->>>>>>> 26b3c975
+   --***
 end
 
 --[[
