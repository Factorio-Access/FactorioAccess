--Here: Functions about building rail systems, including the rail appender and everything called by the rail buidler menu
--Does not include event handlers
---@diagnostic disable: assign-type-mismatch

local util = require("util")
local fa_utils = require("scripts.fa-utils")
local fa_mining_tools = require("scripts.mining-tools")
local fa_rails = require("scripts.rails")
local dirs = defines.direction

local mod = {}

--Appends a new straight or diagonal rail to a rail end found near the input position. The cursor needs to be holding rails.
function mod.append_rail(pos, pindex)
   local surf = game.get_player(pindex).surface
   local stack = game.get_player(pindex).cursor_stack
   local is_end_rail = false
   local end_found = nil
   local end_dir = nil
   local end_dir_1 = nil
   local end_dir_2 = nil
   local rail_api_dir = nil
   local is_end_rail = nil
   local end_rail_dir = nil
   local comment = ""

   --0 Check if there is at least 1 rail in hand, else return
   if not (stack.valid and stack.valid_for_read and stack.name == "rail" and stack.count > 0) then
      game.get_player(pindex).play_sound({ path = "utility/cannot_build" })
      printout("You need at least 1 rail in hand.", pindex)
      return
   end

   --1 Check the cursor entity. If it is an end rail, use this instead of scanning to extend the rail you want.
   local ent = players[pindex].tile.ents[1]
   is_end_rail, end_rail_dir, comment = fa_rails.check_end_rail(ent, pindex)
   if is_end_rail then
      end_found = ent
      end_rail_1, end_dir_1 = ent.get_rail_segment_end(defines.rail_direction.front)
      end_rail_2, end_dir_2 = ent.get_rail_segment_end(defines.rail_direction.back)
      if ent.unit_number == end_rail_1.unit_number then
         end_dir = end_dir_1
      elseif ent.unit_number == end_rail_2.unit_number then
         end_dir = end_dir_2
      end
   else
      --2 Scan the area around within a X tile radius of pos
      local ents = surf.find_entities_filtered({ position = pos, radius = 3, name = "straight-rail" })
      if #ents == 0 then
         ents = surf.find_entities_filtered({ position = pos, radius = 3, name = "curved-rail" })
         if #ents == 0 then
            game.get_player(pindex).play_sound({ path = "utility/cannot_build" })
            if players[pindex].build_lock == false then
               printout("No rails found nearby.", pindex)
               return
            end
         end
      end

      --3 For the first rail found, check if it is at the end of its segment and if the rail is not within X tiles of pos, try the other end
      for i, rail in ipairs(ents) do
         end_rail_1, end_dir_1 = rail.get_rail_segment_end(defines.rail_direction.front)
         end_rail_2, end_dir_2 = rail.get_rail_segment_end(defines.rail_direction.back)
         if util.distance(pos, end_rail_1.position) < 3 then --is within range
            end_found = end_rail_1
            end_dir = end_dir_1
         elseif util.distance(pos, end_rail_2.position) < 3 then --is within range
            end_found = end_rail_2
            end_dir = end_dir_2
         end
      end
      if end_found == nil then
         game.get_player(pindex).play_sound({ path = "utility/cannot_build" })
         if players[pindex].build_lock == false then printout("No end rails found nearby", pindex) end
         return
      end

      --4 Check if the found segment end is an end rail
      is_end_rail, end_rail_dir, comment = fa_rails.check_end_rail(end_found, pindex)
      if not is_end_rail then
         game.get_player(pindex).play_sound({ path = "utility/cannot_build" })
         --printout(comment, pindex)
         printout("No end rails found nearby", pindex)
         return
      end
   end

   --5 Confirmed as an end rail. Get its position and find the correct position and direction for the appended rail.
   end_rail_pos = end_found.position
   end_rail_dir = end_found.direction
   append_rail_dir = -1
   append_rail_pos = nil
   rail_api_dir = end_found.direction

   --printout(" Rail end found at " .. end_found.position.x .. " , " .. end_found.position.y .. " , facing " .. end_found.direction, pindex)--Checks

   if end_found.name == "straight-rail" then
      if end_rail_dir == dirs.north or end_rail_dir == dirs.south then
         append_rail_dir = dirs.north
         if end_dir == defines.rail_direction.front then
            append_rail_pos = { end_rail_pos.x + 0, end_rail_pos.y - 2 }
         else
            append_rail_pos = { end_rail_pos.x + 0, end_rail_pos.y + 2 }
         end
      elseif end_rail_dir == dirs.east or end_rail_dir == dirs.west then
         append_rail_dir = dirs.east
         if end_dir == defines.rail_direction.front then
            append_rail_pos = { end_rail_pos.x + 2, end_rail_pos.y + 0 }
         else
            append_rail_pos = { end_rail_pos.x - 2, end_rail_pos.y - 0 }
         end
      elseif end_rail_dir == dirs.northeast then
         append_rail_dir = dirs.southwest
         if end_dir == defines.rail_direction.front then
            append_rail_pos = { end_rail_pos.x + 0, end_rail_pos.y - 2 }
         else
            append_rail_pos = { end_rail_pos.x + 2, end_rail_pos.y + 0 }
         end
      elseif end_rail_dir == dirs.southwest then
         append_rail_dir = dirs.northeast
         if end_dir == defines.rail_direction.front then
            append_rail_pos = { end_rail_pos.x + 0, end_rail_pos.y + 2 }
         else
            append_rail_pos = { end_rail_pos.x - 2, end_rail_pos.y + 0 }
         end
      elseif end_rail_dir == dirs.southeast then
         append_rail_dir = dirs.northwest
         if end_dir == defines.rail_direction.front then
            append_rail_pos = { end_rail_pos.x + 2, end_rail_pos.y + 0 }
         else
            append_rail_pos = { end_rail_pos.x + 0, end_rail_pos.y + 2 }
         end
      elseif end_rail_dir == dirs.northwest then
         append_rail_dir = dirs.southeast
         if end_dir == defines.rail_direction.front then
            append_rail_pos = { end_rail_pos.x - 2, end_rail_pos.y + 0 }
         else
            append_rail_pos = { end_rail_pos.x + 0, end_rail_pos.y - 2 }
         end
      end
   elseif end_found.name == "curved-rail" then
      --Make sure to use the reported end direction for curved rails
      is_end_rail, end_rail_dir, comment = fa_rails.check_end_rail(ent, pindex)
      if end_rail_dir == dirs.north then
         if rail_api_dir == dirs.south then
            append_rail_pos = { end_rail_pos.x - 2, end_rail_pos.y - 6 }
            append_rail_dir = dirs.north
         elseif rail_api_dir == dirs.southwest then
            append_rail_pos = { end_rail_pos.x - 0, end_rail_pos.y - 6 }
            append_rail_dir = dirs.north
         end
      elseif end_rail_dir == dirs.northeast then
         if rail_api_dir == dirs.northeast then
            append_rail_pos = { end_rail_pos.x + 2, end_rail_pos.y - 4 }
            append_rail_dir = dirs.northwest
         elseif rail_api_dir == dirs.east then
            append_rail_pos = { end_rail_pos.x + 2, end_rail_pos.y - 4 }
            append_rail_dir = dirs.southeast
         end
      elseif end_rail_dir == dirs.east then
         if rail_api_dir == dirs.west then
            append_rail_pos = { end_rail_pos.x + 4, end_rail_pos.y - 2 }
            append_rail_dir = dirs.east
         elseif rail_api_dir == dirs.northwest then
            append_rail_pos = { end_rail_pos.x + 4, end_rail_pos.y - 0 }
            append_rail_dir = dirs.east
         end
      elseif end_rail_dir == dirs.southeast then
         if rail_api_dir == dirs.southeast then
            append_rail_pos = { end_rail_pos.x + 2, end_rail_pos.y + 2 }
            append_rail_dir = dirs.northeast
         elseif rail_api_dir == dirs.south then
            append_rail_pos = { end_rail_pos.x + 2, end_rail_pos.y + 2 }
            append_rail_dir = dirs.southwest
         end
      elseif end_rail_dir == dirs.south then
         if rail_api_dir == dirs.north then
            append_rail_pos = { end_rail_pos.x - 0, end_rail_pos.y + 4 }
            append_rail_dir = dirs.north
         elseif rail_api_dir == dirs.northeast then
            append_rail_pos = { end_rail_pos.x - 2, end_rail_pos.y + 4 }
            append_rail_dir = dirs.north
         end
      elseif end_rail_dir == dirs.southwest then
         if rail_api_dir == dirs.southwest then
            append_rail_pos = { end_rail_pos.x - 4, end_rail_pos.y + 2 }
            append_rail_dir = dirs.southeast
         elseif rail_api_dir == dirs.west then
            append_rail_pos = { end_rail_pos.x - 4, end_rail_pos.y + 2 }
            append_rail_dir = dirs.northwest
         end
      elseif end_rail_dir == dirs.west then
         if rail_api_dir == dirs.east then
            append_rail_pos = { end_rail_pos.x - 6, end_rail_pos.y - 0 }
            append_rail_dir = dirs.east
         elseif rail_api_dir == dirs.southeast then
            append_rail_pos = { end_rail_pos.x - 6, end_rail_pos.y - 2 }
            append_rail_dir = dirs.east
         end
      elseif end_rail_dir == dirs.northwest then
         if rail_api_dir == dirs.north then
            append_rail_pos = { end_rail_pos.x - 4, end_rail_pos.y - 4 }
            append_rail_dir = dirs.northeast
         elseif rail_api_dir == dirs.northwest then
            append_rail_pos = { end_rail_pos.x - 4, end_rail_pos.y - 4 }
            append_rail_dir = dirs.southwest
         end
      end
   end

   --6. Clear trees and rocks nearby and check if the selected 2x2 space is free for building, else return
   if append_rail_pos == nil then
      game.get_player(pindex).play_sound({ path = "utility/cannot_build" })
      printout(end_rail_dir .. " and " .. rail_api_dir .. ", rail appending direction error.", pindex)
      return
   end
   temp1, build_comment = fa_mining_tools.clear_obstacles_in_circle(append_rail_pos, 4, pindex)
   if
      not surf.can_place_entity({ name = "straight-rail", position = append_rail_pos, direction = append_rail_dir })
   then
      --Check if you can build from cursor or if you have other rails here already
      -- local other_rails_present = false
      -- local ents = surf.find_entities_filtered{position = append_rail_pos}
      -- for i,ent in ipairs(ents) do
      -- if ent.name == "straight-rail" or ent.name == "curved-rail" then
      -- other_rails_present = true
      -- end
      -- end
      -- if game.get_player(pindex).can_build_from_cursor({name = "straight-rail", position = append_rail_pos, direction = append_rail_dir}) then--**maybe thisll work
      -- game.get_player(pindex).print("Can build from hand",{volume_modifier = 0})
      -- end
      -- if other_rails_present == true then
      -- game.get_player(pindex).print("Other rails present",{volume_modifier = 0})
      -- end
      --Patch a bug with South and West dirs in certain conditions such as after a train stop, where it is detected as North/East
      if end_rail_dir == dirs.east then
         append_rail_pos = { end_rail_pos.x - 2, end_rail_pos.y - 0 }
      elseif end_rail_dir == dirs.north then
         append_rail_pos = { end_rail_pos.x - 0, end_rail_pos.y + 2 }
      end
      if
         not surf.can_place_entity({ name = "straight-rail", position = append_rail_pos, direction = append_rail_dir })
      then
         printout("Cannot place here to extend the rail.", pindex)
         game.get_player(pindex).play_sound({ path = "utility/cannot_build" })
         rendering.draw_circle({
            color = { 1, 0, 0 },
            radius = 0.5,
            width = 5,
            target = append_rail_pos,
            surface = surf,
            time_to_live = 120,
         })
         return
      end
   end

   --7. Create the appended rail and subtract 1 rail from the hand.
   created_rail = surf.create_entity({
      name = "straight-rail",
      position = append_rail_pos,
      direction = append_rail_dir,
      force = game.forces.player,
   })

   if not (created_rail ~= nil and created_rail.valid) then
      created_rail = game
         .get_player(pindex)
         .build_from_cursor({ name = "straight-rail", position = append_rail_pos, direction = append_rail_dir })
      if not (created_rail ~= nil and created_rail.valid) then
         game.get_player(pindex).play_sound({ path = "utility/cannot_build" })
         printout("Error: Invalid appended rail, try placing by hand.", pindex)
         rendering.draw_circle({
            color = { 1, 0, 0 },
            radius = 0.5,
            width = 5,
            target = append_rail_pos,
            surface = surf,
            time_to_live = 120,
         })
         return
      end
   end

   game.get_player(pindex).cursor_stack.count = game.get_player(pindex).cursor_stack.count - 1
   game.get_player(pindex).play_sound({ path = "entity-build/straight-rail" })

   --8. Check if the appended rail is with 4 tiles of a parallel rail. If so, delete it.
   if created_rail.valid and fa_rails.has_parallel_neighbor(created_rail, pindex) then
      game.get_player(pindex).mine_entity(created_rail, true)
      game.get_player(pindex).play_sound({ path = "utility/cannot_build" })
      printout("Cannot place, parallel rail segments should be at least 4 tiles apart.", pindex)
   end

   --9. Check if the appended rail has created an intersection. If so, notify the player.
   if created_rail.valid and fa_rails.is_intersection_rail(created_rail, pindex) then
      printout("Intersection created.", pindex)
   end
end

--Builds a 45 degree rail turn to the right from a horizontal or vertical end rail that is the anchor rail.
function mod.build_rail_turn_right_45_degrees(anchor_rail, pindex)
   local build_comment = ""
   local surf = game.get_player(pindex).surface
   local stack = game.get_player(pindex).cursor_stack
   local stack2 = nil
   local pos = nil
   local dir = -1
   local build_area = nil
   local can_place_all = true
   local is_end_rail
   local anchor_dir = anchor_rail.direction

   --1. Firstly, check if the player has enough rails to place this (3 units)
   if not (stack.valid and stack.valid_for_read and stack.name == "rail" and stack.count >= 3) then
      --Check if the inventory has enough
      if players[pindex].inventory.lua_inventory.get_item_count("rail") < 3 then
         game.get_player(pindex).play_sound({ path = "utility/cannot_build" })
         printout("You need at least 3 rails in your inventory to build this turn.", pindex)
         return
      else
         --Take from the inventory.
         stack2 = players[pindex].inventory.lua_inventory.find_item_stack("rail")
         game.get_player(pindex).cursor_stack.swap_stack(stack2)
         stack = game.get_player(pindex).cursor_stack
         players[pindex].inventory.max = #players[pindex].inventory.lua_inventory
      end
   end

   --2. Secondly, verify the end rail and find its direction
   is_end_rail, dir, build_comment = fa_rails.check_end_rail(anchor_rail, pindex)
   if not is_end_rail then
      game.get_player(pindex).play_sound({ path = "utility/cannot_build" })
      printout(build_comment, pindex)
      game.get_player(pindex).clear_cursor()
      return
   end
   pos = anchor_rail.position

   --3. Clear trees and rocks in the build area, can be tuned later...
   -- if dir == dirs.north or dir == dirs.northeast then
   -- build_area = {{pos.x-9, pos.y+9},{pos.x+16,pos.y-16}}
   -- elseif dir == dirs.east or dir == dirs.southeast then
   -- build_area = {{pos.x-9, pos.y-9},{pos.x+16,pos.y+16}}
   -- elseif dir == dirs.south or dir == dirs.southwest then
   -- build_area = {{pos.x+9, pos.y-9},{pos.x-16,pos.y+16}}
   -- elseif dir == dirs.west or dir == dirs.northwest then
   -- build_area = {{pos.x+9, pos.y+9},{pos.x-16,pos.y-16}}
   -- end
   temp1, build_comment = fa_mining_tools.clear_obstacles_in_circle(pos, 12, pindex)

   --4. Check if every object can be placed
   if dir == dirs.north then
      can_place_all = can_place_all
         and surf.can_place_entity({
            name = "curved-rail",
            position = { pos.x + 2, pos.y - 4 },
            direction = dirs.northeast,
            force = game.forces.player,
         })
      can_place_all = can_place_all
         and surf.can_place_entity({
            name = "straight-rail",
            position = { pos.x + 4, pos.y - 8 },
            direction = dirs.northwest,
            force = game.forces.player,
         })
   elseif dir == dirs.east then
      can_place_all = can_place_all
         and surf.can_place_entity({
            name = "curved-rail",
            position = { pos.x + 6, pos.y + 2 },
            direction = dirs.southeast,
            force = game.forces.player,
         })
      can_place_all = can_place_all
         and surf.can_place_entity({
            name = "straight-rail",
            position = { pos.x + 8, pos.y + 4 },
            direction = dirs.northeast,
            force = game.forces.player,
         })
   elseif dir == dirs.south then
      can_place_all = can_place_all
         and surf.can_place_entity({
            name = "curved-rail",
            position = { pos.x + 0, pos.y + 6 },
            direction = dirs.southwest,
            force = game.forces.player,
         })
      can_place_all = can_place_all
         and surf.can_place_entity({
            name = "straight-rail",
            position = { pos.x - 4, pos.y + 8 },
            direction = dirs.southeast,
            force = game.forces.player,
         })
   elseif dir == dirs.west then
      can_place_all = can_place_all
         and surf.can_place_entity({
            name = "curved-rail",
            position = { pos.x - 4, pos.y + 0 },
            direction = dirs.northwest,
            force = game.forces.player,
         })
      can_place_all = can_place_all
         and surf.can_place_entity({
            name = "straight-rail",
            position = { pos.x - 8, pos.y - 4 },
            direction = dirs.southwest,
            force = game.forces.player,
         })
   elseif dir == dirs.northeast then
      if anchor_dir == dirs.northwest then
         can_place_all = can_place_all
            and surf.can_place_entity({
               name = "curved-rail",
               position = { pos.x + 4, pos.y - 2 },
               direction = dirs.west,
               force = game.forces.player,
            })
         can_place_all = can_place_all
            and surf.can_place_entity({
               name = "straight-rail",
               position = { pos.x + 8, pos.y - 4 },
               direction = dirs.east,
               force = game.forces.player,
            })
      elseif anchor_dir == dirs.southeast then
         can_place_all = can_place_all
            and surf.can_place_entity({
               name = "straight-rail",
               position = { pos.x + 2, pos.y - 0 },
               direction = dirs.northwest,
               force = game.forces.player,
            })
         can_place_all = can_place_all
            and surf.can_place_entity({
               name = "curved-rail",
               position = { pos.x + 6, pos.y - 2 },
               direction = dirs.west,
               force = game.forces.player,
            })
         can_place_all = can_place_all
            and surf.can_place_entity({
               name = "straight-rail",
               position = { pos.x + 10, pos.y - 4 },
               direction = dirs.east,
               force = game.forces.player,
            })
      end
   elseif dir == dirs.southwest then
      if anchor_dir == dirs.southeast then --2
         can_place_all = can_place_all
            and surf.can_place_entity({
               name = "curved-rail",
               position = { pos.x - 2, pos.y + 4 },
               direction = dirs.east,
               force = game.forces.player,
            })
         can_place_all = can_place_all
            and surf.can_place_entity({
               name = "straight-rail",
               position = { pos.x - 8, pos.y + 4 },
               direction = dirs.east,
               force = game.forces.player,
            })
      elseif anchor_dir == dirs.northwest then --3
         can_place_all = can_place_all
            and surf.can_place_entity({
               name = "straight-rail",
               position = { pos.x - 2, pos.y + 0 },
               direction = dirs.southeast,
               force = game.forces.player,
            })
         can_place_all = can_place_all
            and surf.can_place_entity({
               name = "curved-rail",
               position = { pos.x - 4, pos.y + 4 },
               direction = dirs.east,
               force = game.forces.player,
            })
         can_place_all = can_place_all
            and surf.can_place_entity({
               name = "straight-rail",
               position = { pos.x - 10, pos.y + 4 },
               direction = dirs.east,
               force = game.forces.player,
            })
      end
   elseif dir == dirs.southeast then
      if anchor_dir == dirs.northeast then --2
         can_place_all = can_place_all
            and surf.can_place_entity({
               name = "curved-rail",
               position = { pos.x + 4, pos.y + 4 },
               direction = dirs.north,
               force = game.forces.player,
            })
         can_place_all = can_place_all
            and surf.can_place_entity({
               name = "straight-rail",
               position = { pos.x + 4, pos.y + 8 },
               direction = dirs.north,
               force = game.forces.player,
            })
      elseif anchor_dir == dirs.southwest then --3
         can_place_all = can_place_all
            and surf.can_place_entity({
               name = "straight-rail",
               position = { pos.x - 0, pos.y + 2 },
               direction = dirs.northeast,
               force = game.forces.player,
            })
         can_place_all = can_place_all
            and surf.can_place_entity({
               name = "curved-rail",
               position = { pos.x + 4, pos.y + 6 },
               direction = dirs.north,
               force = game.forces.player,
            })
         can_place_all = can_place_all
            and surf.can_place_entity({
               name = "straight-rail",
               position = { pos.x + 4, pos.y + 10 },
               direction = dirs.north,
               force = game.forces.player,
            })
      end
   elseif dir == dirs.northwest then
      if anchor_dir == dirs.southwest then --2
         can_place_all = can_place_all
            and surf.can_place_entity({
               name = "curved-rail",
               position = { pos.x - 2, pos.y - 2 },
               direction = dirs.south,
               force = game.forces.player,
            })
         can_place_all = can_place_all
            and surf.can_place_entity({
               name = "straight-rail",
               position = { pos.x - 4, pos.y - 8 },
               direction = dirs.north,
               force = game.forces.player,
            })
      elseif anchor_dir == dirs.northeast then --3
         can_place_all = can_place_all
            and surf.can_place_entity({
               name = "straight-rail",
               position = { pos.x - 0, pos.y - 2 },
               direction = dirs.southwest,
               force = game.forces.player,
            })
         can_place_all = can_place_all
            and surf.can_place_entity({
               name = "curved-rail",
               position = { pos.x - 2, pos.y - 4 },
               direction = dirs.south,
               force = game.forces.player,
            })
         can_place_all = can_place_all
            and surf.can_place_entity({
               name = "straight-rail",
               position = { pos.x - 4, pos.y - 10 },
               direction = dirs.north,
               force = game.forces.player,
            })
      end
   end

   if not can_place_all then
      game.get_player(pindex).play_sound({ path = "utility/cannot_build" })
      printout("Building area occupied.", pindex)
      game.get_player(pindex).clear_cursor()
      return
   end

   --5. Build the rail entities to create the turn
   if dir == dirs.north then
      surf.create_entity({
         name = "curved-rail",
         position = { pos.x + 2, pos.y - 4 },
         direction = dirs.northeast,
         force = game.forces.player,
      })
      surf.create_entity({
         name = "straight-rail",
         position = { pos.x + 4, pos.y - 8 },
         direction = dirs.northwest,
         force = game.forces.player,
      })
   elseif dir == dirs.east then
      surf.create_entity({
         name = "curved-rail",
         position = { pos.x + 6, pos.y + 2 },
         direction = dirs.southeast,
         force = game.forces.player,
      })
      surf.create_entity({
         name = "straight-rail",
         position = { pos.x + 8, pos.y + 4 },
         direction = dirs.northeast,
         force = game.forces.player,
      })
   elseif dir == dirs.south then
      surf.create_entity({
         name = "curved-rail",
         position = { pos.x + 0, pos.y + 6 },
         direction = dirs.southwest,
         force = game.forces.player,
      })
      surf.create_entity({
         name = "straight-rail",
         position = { pos.x - 4, pos.y + 8 },
         direction = dirs.southeast,
         force = game.forces.player,
      })
   elseif dir == dirs.west then
      surf.create_entity({
         name = "curved-rail",
         position = { pos.x - 4, pos.y + 0 },
         direction = dirs.northwest,
         force = game.forces.player,
      })
      surf.create_entity({
         name = "straight-rail",
         position = { pos.x - 8, pos.y - 4 },
         direction = dirs.southwest,
         force = game.forces.player,
      })
   elseif dir == dirs.northeast then
      if anchor_dir == dirs.northwest then
         surf.create_entity({
            name = "curved-rail",
            position = { pos.x + 4, pos.y - 2 },
            direction = dirs.west,
            force = game.forces.player,
         })
         surf.create_entity({
            name = "straight-rail",
            position = { pos.x + 8, pos.y - 4 },
            direction = dirs.east,
            force = game.forces.player,
         })
      elseif anchor_dir == dirs.southeast then
         surf.create_entity({
            name = "straight-rail",
            position = { pos.x + 2, pos.y - 0 },
            direction = dirs.northwest,
            force = game.forces.player,
         })
         surf.create_entity({
            name = "curved-rail",
            position = { pos.x + 6, pos.y - 2 },
            direction = dirs.west,
            force = game.forces.player,
         })
         surf.create_entity({
            name = "straight-rail",
            position = { pos.x + 10, pos.y - 4 },
            direction = dirs.east,
            force = game.forces.player,
         })
      end
   elseif dir == dirs.southwest then
      if anchor_dir == dirs.southeast then --2
         surf.create_entity({
            name = "curved-rail",
            position = { pos.x - 2, pos.y + 4 },
            direction = dirs.east,
            force = game.forces.player,
         })
         surf.create_entity({
            name = "straight-rail",
            position = { pos.x - 8, pos.y + 4 },
            direction = dirs.east,
            force = game.forces.player,
         })
      elseif anchor_dir == dirs.northwest then --3
         surf.create_entity({
            name = "straight-rail",
            position = { pos.x - 2, pos.y + 0 },
            direction = dirs.southeast,
            force = game.forces.player,
         })
         surf.create_entity({
            name = "curved-rail",
            position = { pos.x - 4, pos.y + 4 },
            direction = dirs.east,
            force = game.forces.player,
         })
         surf.create_entity({
            name = "straight-rail",
            position = { pos.x - 10, pos.y + 4 },
            direction = dirs.east,
            force = game.forces.player,
         })
      end
   elseif dir == dirs.southeast then
      if anchor_dir == dirs.northeast then --2
         surf.create_entity({
            name = "curved-rail",
            position = { pos.x + 4, pos.y + 4 },
            direction = dirs.north,
            force = game.forces.player,
         })
         surf.create_entity({
            name = "straight-rail",
            position = { pos.x + 4, pos.y + 8 },
            direction = dirs.north,
            force = game.forces.player,
         })
      elseif anchor_dir == dirs.southwest then --3
         surf.create_entity({
            name = "straight-rail",
            position = { pos.x - 0, pos.y + 2 },
            direction = dirs.northeast,
            force = game.forces.player,
         })
         surf.create_entity({
            name = "curved-rail",
            position = { pos.x + 4, pos.y + 6 },
            direction = dirs.north,
            force = game.forces.player,
         })
         surf.create_entity({
            name = "straight-rail",
            position = { pos.x + 4, pos.y + 10 },
            direction = dirs.north,
            force = game.forces.player,
         })
      end
   elseif dir == dirs.northwest then
      if anchor_dir == dirs.southwest then --2
         surf.create_entity({
            name = "curved-rail",
            position = { pos.x - 2, pos.y - 2 },
            direction = dirs.south,
            force = game.forces.player,
         })
         surf.create_entity({
            name = "straight-rail",
            position = { pos.x - 4, pos.y - 8 },
            direction = dirs.north,
            force = game.forces.player,
         })
      elseif anchor_dir == dirs.northeast then --3
         surf.create_entity({
            name = "straight-rail",
            position = { pos.x - 0, pos.y - 2 },
            direction = dirs.southwest,
            force = game.forces.player,
         })
         surf.create_entity({
            name = "curved-rail",
            position = { pos.x - 2, pos.y - 4 },
            direction = dirs.south,
            force = game.forces.player,
         })
         surf.create_entity({
            name = "straight-rail",
            position = { pos.x - 4, pos.y - 10 },
            direction = dirs.north,
            force = game.forces.player,
         })
      end
   end

   --6 Remove rail units from the player's hand
   game.get_player(pindex).cursor_stack.count = game.get_player(pindex).cursor_stack.count - 2
   if
      (dir == dirs.northeast and anchor_dir == dirs.southeast)
      or (dir == dirs.southwest and anchor_dir == dirs.northwest)
      or (dir == dirs.southeast and anchor_dir == dirs.southwest)
      or (dir == dirs.northwest and anchor_dir == dirs.northeast)
   then
      game.get_player(pindex).cursor_stack.count = game.get_player(pindex).cursor_stack.count - 1
   end
   game.get_player(pindex).clear_cursor()

   --7. Sounds and results
   game.get_player(pindex).play_sound({ path = "entity-build/straight-rail" })
   game.get_player(pindex).play_sound({ path = "entity-build/curved-rail" })
   printout("Rail turn built 45 degrees right, " .. build_comment, pindex)
   return
end

--Builds a 90 degree rail turn to the right from a horizontal or vertical end rail that is the anchor rail.
function mod.build_rail_turn_right_90_degrees(anchor_rail, pindex)
   local build_comment = ""
   local surf = game.get_player(pindex).surface
   local stack = game.get_player(pindex).cursor_stack
   local stack2 = nil
   local pos = nil
   local dir = -1
   local build_area = nil
   local can_place_all = true
   local is_end_rail

   --1. Firstly, check if the player has enough rails to place this (10 units)
   if not (stack.valid and stack.valid_for_read and stack.name == "rail" and stack.count >= 10) then
      --Check if the inventory has enough
      if players[pindex].inventory.lua_inventory.get_item_count("rail") < 10 then
         game.get_player(pindex).play_sound({ path = "utility/cannot_build" })
         printout("You need at least 10 rails in your inventory to build this turn.", pindex)
         return
      else
         --Take from the inventory.
         stack2 = players[pindex].inventory.lua_inventory.find_item_stack("rail")
         game.get_player(pindex).cursor_stack.swap_stack(stack2)
         stack = game.get_player(pindex).cursor_stack
         players[pindex].inventory.max = #players[pindex].inventory.lua_inventory
      end
   end

   --2. Secondly, verify the end rail and find its direction
   is_end_rail, dir, build_comment = fa_rails.check_end_rail(anchor_rail, pindex)
   if not is_end_rail then
      game.get_player(pindex).play_sound({ path = "utility/cannot_build" })
      printout(build_comment, pindex)
      game.get_player(pindex).clear_cursor()
      return
   end
   pos = anchor_rail.position
   if dir == dirs.northeast or dir == dirs.southeast or dir == dirs.southwest or dir == dirs.northwest then
      game.get_player(pindex).play_sound({ path = "utility/cannot_build" })
      printout("This structure is for horizontal or vertical end rails only.", pindex)
      game.get_player(pindex).clear_cursor()
      return
   end

   --3. Clear trees and rocks in the build area
   -- if dir == dirs.north then
   -- build_area = {{pos.x-2, pos.y+2},{pos.x+16,pos.y-16}}
   -- elseif dir == dirs.east then
   -- build_area = {{pos.x-2, pos.y-2},{pos.x+16,pos.y+16}}
   -- elseif dir == dirs.south then
   -- build_area = {{pos.x+2, pos.y-2},{pos.x-16,pos.y+16}}
   -- elseif dir == dirs.west then
   -- build_area = {{pos.x+2, pos.y+2},{pos.x-16,pos.y-16}}
   -- end
   temp1, build_comment = fa_mining_tools.clear_obstacles_in_circle(pos, 18, pindex)

   --4. Check if every object can be placed
   if dir == dirs.north then
      can_place_all = can_place_all
         and surf.can_place_entity({
            name = "curved-rail",
            position = { pos.x + 2, pos.y - 4 },
            direction = dirs.northeast,
            force = game.forces.player,
         })
      can_place_all = can_place_all
         and surf.can_place_entity({
            name = "straight-rail",
            position = { pos.x + 4, pos.y - 8 },
            direction = dirs.northwest,
            force = game.forces.player,
         })
      can_place_all = can_place_all
         and surf.can_place_entity({
            name = "curved-rail",
            position = { pos.x + 8, pos.y - 10 },
            direction = dirs.west,
            force = game.forces.player,
         })
      can_place_all = can_place_all
         and surf.can_place_entity({
            name = "straight-rail",
            position = { pos.x + 12, pos.y - 12 },
            direction = dirs.east,
            force = game.forces.player,
         })
   elseif dir == dirs.east then
      can_place_all = can_place_all
         and surf.can_place_entity({
            name = "curved-rail",
            position = { pos.x + 6, pos.y + 2 },
            direction = dirs.southeast,
            force = game.forces.player,
         })
      can_place_all = can_place_all
         and surf.can_place_entity({
            name = "straight-rail",
            position = { pos.x + 8, pos.y + 4 },
            direction = dirs.northeast,
            force = game.forces.player,
         })
      can_place_all = can_place_all
         and surf.can_place_entity({
            name = "curved-rail",
            position = { pos.x + 12, pos.y + 8 },
            direction = dirs.north,
            force = game.forces.player,
         })
      can_place_all = can_place_all
         and surf.can_place_entity({
            name = "straight-rail",
            position = { pos.x + 12, pos.y + 12 },
            direction = dirs.south,
            force = game.forces.player,
         })
   elseif dir == dirs.south then
      can_place_all = can_place_all
         and surf.can_place_entity({
            name = "curved-rail",
            position = { pos.x + 0, pos.y + 6 },
            direction = dirs.southwest,
            force = game.forces.player,
         })
      can_place_all = can_place_all
         and surf.can_place_entity({
            name = "straight-rail",
            position = { pos.x - 4, pos.y + 8 },
            direction = dirs.southeast,
            force = game.forces.player,
         })
      can_place_all = can_place_all
         and surf.can_place_entity({
            name = "curved-rail",
            position = { pos.x - 6, pos.y + 12 },
            direction = dirs.east,
            force = game.forces.player,
         })
      can_place_all = can_place_all
         and surf.can_place_entity({
            name = "straight-rail",
            position = { pos.x - 12, pos.y + 12 },
            direction = dirs.west,
            force = game.forces.player,
         })
   elseif dir == dirs.west then
      can_place_all = can_place_all
         and surf.can_place_entity({
            name = "curved-rail",
            position = { pos.x - 4, pos.y + 0 },
            direction = dirs.northwest,
            force = game.forces.player,
         })
      can_place_all = can_place_all
         and surf.can_place_entity({
            name = "straight-rail",
            position = { pos.x - 8, pos.y - 4 },
            direction = dirs.southwest,
            force = game.forces.player,
         })
      can_place_all = can_place_all
         and surf.can_place_entity({
            name = "curved-rail",
            position = { pos.x - 10, pos.y - 6 },
            direction = dirs.south,
            force = game.forces.player,
         })
      can_place_all = can_place_all
         and surf.can_place_entity({
            name = "straight-rail",
            position = { pos.x - 12, pos.y - 12 },
            direction = dirs.north,
            force = game.forces.player,
         })
   end

   if not can_place_all then
      game.get_player(pindex).play_sound({ path = "utility/cannot_build" })
      printout("Building area occupied.", pindex)
      game.get_player(pindex).clear_cursor()
      return
   end

   --5. Build the five rail entities to create the turn
   if dir == dirs.north then
      surf.create_entity({
         name = "curved-rail",
         position = { pos.x + 2, pos.y - 4 },
         direction = dirs.northeast,
         force = game.forces.player,
      })
      surf.create_entity({
         name = "straight-rail",
         position = { pos.x + 4, pos.y - 8 },
         direction = dirs.northwest,
         force = game.forces.player,
      })
      surf.create_entity({
         name = "curved-rail",
         position = { pos.x + 8, pos.y - 10 },
         direction = dirs.west,
         force = game.forces.player,
      })
      surf.create_entity({
         name = "straight-rail",
         position = { pos.x + 12, pos.y - 12 },
         direction = dirs.east,
         force = game.forces.player,
      })
   elseif dir == dirs.east then
      surf.create_entity({
         name = "curved-rail",
         position = { pos.x + 6, pos.y + 2 },
         direction = dirs.southeast,
         force = game.forces.player,
      })
      surf.create_entity({
         name = "straight-rail",
         position = { pos.x + 8, pos.y + 4 },
         direction = dirs.northeast,
         force = game.forces.player,
      })
      surf.create_entity({
         name = "curved-rail",
         position = { pos.x + 12, pos.y + 8 },
         direction = dirs.north,
         force = game.forces.player,
      })
      surf.create_entity({
         name = "straight-rail",
         position = { pos.x + 12, pos.y + 12 },
         direction = dirs.south,
         force = game.forces.player,
      })
   elseif dir == dirs.south then
      surf.create_entity({
         name = "curved-rail",
         position = { pos.x + 0, pos.y + 6 },
         direction = dirs.southwest,
         force = game.forces.player,
      })
      surf.create_entity({
         name = "straight-rail",
         position = { pos.x - 4, pos.y + 8 },
         direction = dirs.southeast,
         force = game.forces.player,
      })
      surf.create_entity({
         name = "curved-rail",
         position = { pos.x - 6, pos.y + 12 },
         direction = dirs.east,
         force = game.forces.player,
      })
      surf.create_entity({
         name = "straight-rail",
         position = { pos.x - 12, pos.y + 12 },
         direction = dirs.west,
         force = game.forces.player,
      })
   elseif dir == dirs.west then
      surf.create_entity({
         name = "curved-rail",
         position = { pos.x - 4, pos.y + 0 },
         direction = dirs.northwest,
         force = game.forces.player,
      })
      surf.create_entity({
         name = "straight-rail",
         position = { pos.x - 8, pos.y - 4 },
         direction = dirs.southwest,
         force = game.forces.player,
      })
      surf.create_entity({
         name = "curved-rail",
         position = { pos.x - 10, pos.y - 6 },
         direction = dirs.south,
         force = game.forces.player,
      })
      surf.create_entity({
         name = "straight-rail",
         position = { pos.x - 12, pos.y - 12 },
         direction = dirs.north,
         force = game.forces.player,
      })
   end

   --6 Remove 10 rail units from the player's hand
   game.get_player(pindex).cursor_stack.count = game.get_player(pindex).cursor_stack.count - 10
   game.get_player(pindex).clear_cursor()

   --7. Sounds and results
   game.get_player(pindex).play_sound({ path = "entity-build/straight-rail" })
   game.get_player(pindex).play_sound({ path = "entity-build/curved-rail" })
   printout("Rail turn built 90 degrees right, " .. build_comment, pindex)
   return
end

--Builds a 45 degree rail turn to the left from a horizontal or vertical end rail that is the anchor rail.
function mod.build_rail_turn_left_45_degrees(anchor_rail, pindex)
   local build_comment = ""
   local surf = game.get_player(pindex).surface
   local stack = game.get_player(pindex).cursor_stack
   local stack2 = nil
   local pos = nil
   local dir = -1
   local build_area = nil
   local can_place_all = true
   local is_end_rail
   local anchor_dir = anchor_rail.direction

   --1. Firstly, check if the player has enough rails to place this (3 units)
   if not (stack.valid and stack.valid_for_read and stack.name == "rail" and stack.count >= 3) then
      --Check if the inventory has enough
      if players[pindex].inventory.lua_inventory.get_item_count("rail") < 3 then
         game.get_player(pindex).play_sound({ path = "utility/cannot_build" })
         printout("You need at least 3 rails in your inventory to build this turn.", pindex)
         return
      else
         --Take from the inventory.
         stack2 = players[pindex].inventory.lua_inventory.find_item_stack("rail")
         game.get_player(pindex).cursor_stack.swap_stack(stack2)
         stack = game.get_player(pindex).cursor_stack
         players[pindex].inventory.max = #players[pindex].inventory.lua_inventory
      end
   end

   --2. Secondly, verify the end rail and find its direction
   is_end_rail, dir, build_comment = fa_rails.check_end_rail(anchor_rail, pindex)
   if not is_end_rail then
      game.get_player(pindex).play_sound({ path = "utility/cannot_build" })
      printout(build_comment, pindex)
      game.get_player(pindex).clear_cursor()
      return
   end
   pos = anchor_rail.position

   --3. Clear trees and rocks in the build area, can be tuned later...
   -- if dir == dirs.north or dir == dirs.northeast then
   -- build_area = {{pos.x+9, pos.y+9},{pos.x-16,pos.y-16}}
   -- elseif dir == dirs.east or dir == dirs.southeast then
   -- build_area = {{pos.x-9, pos.y+9},{pos.x+16,pos.y-16}}
   -- elseif dir == dirs.south or dir == dirs.southwest then
   -- build_area = {{pos.x-9, pos.y-9},{pos.x+16,pos.y+16}}
   -- elseif dir == dirs.west or dir == dirs.northwest then
   -- build_area = {{pos.x+9, pos.y-9},{pos.x-16,pos.y+16}}
   -- end
   temp1, build_comment = fa_mining_tools.clear_obstacles_in_circle(pos, 12, pindex)

   --4. Check if every object can be placed
   if dir == dirs.north then
      can_place_all = can_place_all
         and surf.can_place_entity({
            name = "curved-rail",
            position = { pos.x + 0, pos.y - 4 },
            direction = dirs.north,
            force = game.forces.player,
         })
      can_place_all = can_place_all
         and surf.can_place_entity({
            name = "straight-rail",
            position = { pos.x - 4, pos.y - 8 },
            direction = dirs.northeast,
            force = game.forces.player,
         })
   elseif dir == dirs.east then
      can_place_all = can_place_all
         and surf.can_place_entity({
            name = "curved-rail",
            position = { pos.x + 6, pos.y + 0 },
            direction = dirs.east,
            force = game.forces.player,
         })
      can_place_all = can_place_all
         and surf.can_place_entity({
            name = "straight-rail",
            position = { pos.x + 8, pos.y - 4 },
            direction = dirs.southeast,
            force = game.forces.player,
         })
   elseif dir == dirs.south then
      can_place_all = can_place_all
         and surf.can_place_entity({
            name = "curved-rail",
            position = { pos.x + 2, pos.y + 6 },
            direction = dirs.south,
            force = game.forces.player,
         })
      can_place_all = can_place_all
         and surf.can_place_entity({
            name = "straight-rail",
            position = { pos.x + 4, pos.y + 8 },
            direction = dirs.southwest,
            force = game.forces.player,
         })
   elseif dir == dirs.west then
      can_place_all = can_place_all
         and surf.can_place_entity({
            name = "curved-rail",
            position = { pos.x - 4, pos.y + 2 },
            direction = dirs.west,
            force = game.forces.player,
         })
      can_place_all = can_place_all
         and surf.can_place_entity({
            name = "straight-rail",
            position = { pos.x - 8, pos.y + 4 },
            direction = dirs.northwest,
            force = game.forces.player,
         })
   elseif dir == dirs.northeast then
      if anchor_dir == dirs.southeast then --2
         can_place_all = can_place_all
            and surf.can_place_entity({
               name = "curved-rail",
               position = { pos.x + 4, pos.y - 2 },
               direction = dirs.southwest,
               force = game.forces.player,
            })
         can_place_all = can_place_all
            and surf.can_place_entity({
               name = "straight-rail",
               position = { pos.x + 4, pos.y - 8 },
               direction = dirs.north,
               force = game.forces.player,
            })
      elseif anchor_dir == dirs.northwest then --3
         can_place_all = can_place_all
            and surf.can_place_entity({
               name = "straight-rail",
               position = { pos.x + 0, pos.y - 2 },
               direction = dirs.southeast,
               force = game.forces.player,
            })
         can_place_all = can_place_all
            and surf.can_place_entity({
               name = "curved-rail",
               position = { pos.x + 4, pos.y - 4 },
               direction = dirs.southwest,
               force = game.forces.player,
            })
         can_place_all = can_place_all
            and surf.can_place_entity({
               name = "straight-rail",
               position = { pos.x + 4, pos.y - 10 },
               direction = dirs.north,
               force = game.forces.player,
            })
      end
   elseif dir == dirs.southwest then
      if anchor_dir == dirs.northwest then --2
         can_place_all = can_place_all
            and surf.can_place_entity({
               name = "curved-rail",
               position = { pos.x - 2, pos.y + 4 },
               direction = dirs.northeast,
               force = game.forces.player,
            })
         can_place_all = can_place_all
            and surf.can_place_entity({
               name = "straight-rail",
               position = { pos.x - 4, pos.y + 8 },
               direction = dirs.north,
               force = game.forces.player,
            })
      elseif anchor_dir == dirs.southeast then --3
         can_place_all = can_place_all
            and surf.can_place_entity({
               name = "straight-rail",
               position = { pos.x - 0, pos.y + 2 },
               direction = dirs.northwest,
               force = game.forces.player,
            })
         can_place_all = can_place_all
            and surf.can_place_entity({
               name = "curved-rail",
               position = { pos.x - 2, pos.y + 6 },
               direction = dirs.northeast,
               force = game.forces.player,
            })
         can_place_all = can_place_all
            and surf.can_place_entity({
               name = "straight-rail",
               position = { pos.x - 4, pos.y + 10 },
               direction = dirs.north,
               force = game.forces.player,
            })
      end
   elseif dir == dirs.southeast then
      if anchor_dir == dirs.southwest then --2
         can_place_all = can_place_all
            and surf.can_place_entity({
               name = "curved-rail",
               position = { pos.x + 4, pos.y + 4 },
               direction = dirs.northwest,
               force = game.forces.player,
            })
         can_place_all = can_place_all
            and surf.can_place_entity({
               name = "straight-rail",
               position = { pos.x + 8, pos.y + 4 },
               direction = dirs.east,
               force = game.forces.player,
            })
      elseif anchor_dir == dirs.northeast then --3
         can_place_all = can_place_all
            and surf.can_place_entity({
               name = "straight-rail",
               position = { pos.x + 2, pos.y + 0 },
               direction = dirs.southwest,
               force = game.forces.player,
            })
         can_place_all = can_place_all
            and surf.can_place_entity({
               name = "curved-rail",
               position = { pos.x + 6, pos.y + 4 },
               direction = dirs.northwest,
               force = game.forces.player,
            })
         can_place_all = can_place_all
            and surf.can_place_entity({
               name = "straight-rail",
               position = { pos.x + 10, pos.y + 4 },
               direction = dirs.east,
               force = game.forces.player,
            })
      end
   elseif dir == dirs.northwest then
      if anchor_dir == dirs.northeast then --2
         can_place_all = can_place_all
            and surf.can_place_entity({
               name = "curved-rail",
               position = { pos.x - 2, pos.y - 2 },
               direction = dirs.southeast,
               force = game.forces.player,
            })
         can_place_all = can_place_all
            and surf.can_place_entity({
               name = "straight-rail",
               position = { pos.x - 8, pos.y - 4 },
               direction = dirs.east,
               force = game.forces.player,
            })
      elseif anchor_dir == dirs.southwest then --3
         can_place_all = can_place_all
            and surf.can_place_entity({
               name = "straight-rail",
               position = { pos.x - 2, pos.y - 0 },
               direction = dirs.northeast,
               force = game.forces.player,
            })
         can_place_all = can_place_all
            and surf.can_place_entity({
               name = "curved-rail",
               position = { pos.x - 4, pos.y - 2 },
               direction = dirs.southeast,
               force = game.forces.player,
            })
         can_place_all = can_place_all
            and surf.can_place_entity({
               name = "straight-rail",
               position = { pos.x - 10, pos.y - 4 },
               direction = dirs.east,
               force = game.forces.player,
            })
      end
   end

   if not can_place_all then
      game.get_player(pindex).play_sound({ path = "utility/cannot_build" })
      printout("Building area occupied.", pindex)
      game.get_player(pindex).clear_cursor()
      return
   end

   --5. Build the rail entities to create the turn
   if dir == dirs.north then
      surf.create_entity({
         name = "curved-rail",
         position = { pos.x + 0, pos.y - 4 },
         direction = dirs.north,
         force = game.forces.player,
      })
      surf.create_entity({
         name = "straight-rail",
         position = { pos.x - 4, pos.y - 8 },
         direction = dirs.northeast,
         force = game.forces.player,
      })
   elseif dir == dirs.east then
      surf.create_entity({
         name = "curved-rail",
         position = { pos.x + 6, pos.y + 0 },
         direction = dirs.east,
         force = game.forces.player,
      })
      surf.create_entity({
         name = "straight-rail",
         position = { pos.x + 8, pos.y - 4 },
         direction = dirs.southeast,
         force = game.forces.player,
      })
   elseif dir == dirs.south then
      surf.create_entity({
         name = "curved-rail",
         position = { pos.x + 2, pos.y + 6 },
         direction = dirs.south,
         force = game.forces.player,
      })
      surf.create_entity({
         name = "straight-rail",
         position = { pos.x + 4, pos.y + 8 },
         direction = dirs.southwest,
         force = game.forces.player,
      })
   elseif dir == dirs.west then
      surf.create_entity({
         name = "curved-rail",
         position = { pos.x - 4, pos.y + 2 },
         direction = dirs.west,
         force = game.forces.player,
      })
      surf.create_entity({
         name = "straight-rail",
         position = { pos.x - 8, pos.y + 4 },
         direction = dirs.northwest,
         force = game.forces.player,
      })
   elseif dir == dirs.northeast then
      if anchor_dir == dirs.southeast then --2
         surf.create_entity({
            name = "curved-rail",
            position = { pos.x + 4, pos.y - 2 },
            direction = dirs.southwest,
            force = game.forces.player,
         })
         surf.create_entity({
            name = "straight-rail",
            position = { pos.x + 4, pos.y - 8 },
            direction = dirs.north,
            force = game.forces.player,
         })
      elseif anchor_dir == dirs.northwest then --3
         surf.create_entity({
            name = "straight-rail",
            position = { pos.x + 0, pos.y - 2 },
            direction = dirs.southeast,
            force = game.forces.player,
         })
         surf.create_entity({
            name = "curved-rail",
            position = { pos.x + 4, pos.y - 4 },
            direction = dirs.southwest,
            force = game.forces.player,
         })
         surf.create_entity({
            name = "straight-rail",
            position = { pos.x + 4, pos.y - 10 },
            direction = dirs.north,
            force = game.forces.player,
         })
      end
   elseif dir == dirs.southwest then
      if anchor_dir == dirs.northwest then --2
         surf.create_entity({
            name = "curved-rail",
            position = { pos.x - 2, pos.y + 4 },
            direction = dirs.northeast,
            force = game.forces.player,
         })
         surf.create_entity({
            name = "straight-rail",
            position = { pos.x - 4, pos.y + 8 },
            direction = dirs.north,
            force = game.forces.player,
         })
      elseif anchor_dir == dirs.southeast then --3
         surf.create_entity({
            name = "straight-rail",
            position = { pos.x - 0, pos.y + 2 },
            direction = dirs.northwest,
            force = game.forces.player,
         })
         surf.create_entity({
            name = "curved-rail",
            position = { pos.x - 2, pos.y + 6 },
            direction = dirs.northeast,
            force = game.forces.player,
         })
         surf.create_entity({
            name = "straight-rail",
            position = { pos.x - 4, pos.y + 10 },
            direction = dirs.north,
            force = game.forces.player,
         })
      end
   elseif dir == dirs.southeast then
      if anchor_dir == dirs.southwest then --2
         surf.create_entity({
            name = "curved-rail",
            position = { pos.x + 4, pos.y + 4 },
            direction = dirs.northwest,
            force = game.forces.player,
         })
         surf.create_entity({
            name = "straight-rail",
            position = { pos.x + 8, pos.y + 4 },
            direction = dirs.east,
            force = game.forces.player,
         })
      elseif anchor_dir == dirs.northeast then --3
         surf.create_entity({
            name = "straight-rail",
            position = { pos.x + 2, pos.y + 0 },
            direction = dirs.southwest,
            force = game.forces.player,
         })
         surf.create_entity({
            name = "curved-rail",
            position = { pos.x + 6, pos.y + 4 },
            direction = dirs.northwest,
            force = game.forces.player,
         })
         surf.create_entity({
            name = "straight-rail",
            position = { pos.x + 10, pos.y + 4 },
            direction = dirs.east,
            force = game.forces.player,
         })
      end
   elseif dir == dirs.northwest then
      if anchor_dir == dirs.northeast then --2
         surf.create_entity({
            name = "curved-rail",
            position = { pos.x - 2, pos.y - 2 },
            direction = dirs.southeast,
            force = game.forces.player,
         })
         surf.create_entity({
            name = "straight-rail",
            position = { pos.x - 8, pos.y - 4 },
            direction = dirs.east,
            force = game.forces.player,
         })
      elseif anchor_dir == dirs.southwest then --3
         surf.create_entity({
            name = "straight-rail",
            position = { pos.x - 2, pos.y - 0 },
            direction = dirs.northeast,
            force = game.forces.player,
         })
         surf.create_entity({
            name = "curved-rail",
            position = { pos.x - 4, pos.y - 2 },
            direction = dirs.southeast,
            force = game.forces.player,
         })
         surf.create_entity({
            name = "straight-rail",
            position = { pos.x - 10, pos.y - 4 },
            direction = dirs.east,
            force = game.forces.player,
         })
      end
   end

   --6 Remove rail units from the player's hand
   game.get_player(pindex).cursor_stack.count = game.get_player(pindex).cursor_stack.count - 2
   if
      (dir == dirs.northeast and anchor_dir == dirs.northwest)
      or (dir == dirs.southwest and anchor_dir == dirs.southeast)
      or (dir == dirs.southeast and anchor_dir == dirs.northeast)
      or (dir == dirs.northwest and anchor_dir == dirs.southwest)
   then
      game.get_player(pindex).cursor_stack.count = game.get_player(pindex).cursor_stack.count - 1
   end
   game.get_player(pindex).clear_cursor()

   --7. Sounds and results
   game.get_player(pindex).play_sound({ path = "entity-build/straight-rail" })
   game.get_player(pindex).play_sound({ path = "entity-build/curved-rail" })
   printout("Rail turn built 45 degrees left, " .. build_comment, pindex)
   return
end

--Builds a 90 degree rail turn to the left from a horizontal or vertical end rail that is the anchor rail.
function mod.build_rail_turn_left_90_degrees(anchor_rail, pindex)
   local build_comment = ""
   local surf = game.get_player(pindex).surface
   local stack = game.get_player(pindex).cursor_stack
   local stack2 = nil
   local pos = nil
   local dir = -1
   local build_area = nil
   local can_place_all = true
   local is_end_rail

   --1. Firstly, check if the player has enough rails to place this (10 units)
   if not (stack.valid and stack.valid_for_read and stack.name == "rail" and stack.count > 10) then
      --Check if the inventory has enough
      if players[pindex].inventory.lua_inventory.get_item_count("rail") < 10 then
         game.get_player(pindex).play_sound({ path = "utility/cannot_build" })
         printout("You need at least 10 rails in your inventory to build this turn.", pindex)
         return
      else
         --Take from the inventory.
         stack2 = players[pindex].inventory.lua_inventory.find_item_stack("rail")
         game.get_player(pindex).cursor_stack.swap_stack(stack2)
         stack = game.get_player(pindex).cursor_stack
         players[pindex].inventory.max = #players[pindex].inventory.lua_inventory
      end
   end

   --2. Secondly, verify the end rail and find its direction
   is_end_rail, dir, build_comment = fa_rails.check_end_rail(anchor_rail, pindex)
   if not is_end_rail then
      game.get_player(pindex).play_sound({ path = "utility/cannot_build" })
      printout(build_comment, pindex)
      game.get_player(pindex).clear_cursor()
      return
   end
   pos = anchor_rail.position
   if dir == dirs.northeast or dir == dirs.southeast or dir == dirs.southwest or dir == dirs.northwest then
      game.get_player(pindex).play_sound({ path = "utility/cannot_build" })
      printout("This structure is for horizontal or vertical end rails only.", pindex)
      game.get_player(pindex).clear_cursor()
      return
   end

   --3. Clear trees and rocks in the build area
   -- if dir == dirs.north then
   -- build_area = {{pos.x+2, pos.y+2},{pos.x-16,pos.y-16}}
   -- elseif dir == dirs.east then
   -- build_area = {{pos.x+2, pos.y+2},{pos.x+16,pos.y-16}}
   -- elseif dir == dirs.south then
   -- build_area = {{pos.x+2, pos.y+2},{pos.x+16,pos.y+16}}
   -- elseif dir == dirs.west then
   -- build_area = {{pos.x+2, pos.y+2},{pos.x-16,pos.y+16}}
   -- end
   temp1, build_comment = fa_mining_tools.clear_obstacles_in_circle(pos, 18, pindex)

   --4. Check if every object can be placed
   if dir == dirs.north then
      can_place_all = can_place_all
         and surf.can_place_entity({
            name = "curved-rail",
            position = { pos.x + 0, pos.y - 4 },
            direction = dirs.north,
            force = game.forces.player,
         })
      can_place_all = can_place_all
         and surf.can_place_entity({
            name = "straight-rail",
            position = { pos.x - 4, pos.y - 8 },
            direction = dirs.northeast,
            force = game.forces.player,
         })
      can_place_all = can_place_all
         and surf.can_place_entity({
            name = "curved-rail",
            position = { pos.x - 6, pos.y - 10 },
            direction = dirs.southeast,
            force = game.forces.player,
         })
      can_place_all = can_place_all
         and surf.can_place_entity({
            name = "straight-rail",
            position = { pos.x - 12, pos.y - 12 },
            direction = dirs.east,
            force = game.forces.player,
         })
   elseif dir == dirs.east then
      can_place_all = can_place_all
         and surf.can_place_entity({
            name = "curved-rail",
            position = { pos.x + 6, pos.y + 0 },
            direction = dirs.east,
            force = game.forces.player,
         })
      can_place_all = can_place_all
         and surf.can_place_entity({
            name = "straight-rail",
            position = { pos.x + 8, pos.y - 4 },
            direction = dirs.southeast,
            force = game.forces.player,
         })
      can_place_all = can_place_all
         and surf.can_place_entity({
            name = "curved-rail",
            position = { pos.x + 12, pos.y - 6 },
            direction = dirs.southwest,
            force = game.forces.player,
         })
      can_place_all = can_place_all
         and surf.can_place_entity({
            name = "straight-rail",
            position = { pos.x + 12, pos.y - 12 },
            direction = dirs.south,
            force = game.forces.player,
         })
   elseif dir == dirs.south then
      can_place_all = can_place_all
         and surf.can_place_entity({
            name = "curved-rail",
            position = { pos.x + 2, pos.y + 6 },
            direction = dirs.south,
            force = game.forces.player,
         })
      can_place_all = can_place_all
         and surf.can_place_entity({
            name = "straight-rail",
            position = { pos.x + 4, pos.y + 8 },
            direction = dirs.southwest,
            force = game.forces.player,
         })
      can_place_all = can_place_all
         and surf.can_place_entity({
            name = "curved-rail",
            position = { pos.x + 8, pos.y + 12 },
            direction = dirs.northwest,
            force = game.forces.player,
         })
      can_place_all = can_place_all
         and surf.can_place_entity({
            name = "straight-rail",
            position = { pos.x + 12, pos.y + 12 },
            direction = dirs.west,
            force = game.forces.player,
         })
   elseif dir == dirs.west then
      can_place_all = can_place_all
         and surf.can_place_entity({
            name = "curved-rail",
            position = { pos.x - 4, pos.y + 2 },
            direction = dirs.west,
            force = game.forces.player,
         })
      can_place_all = can_place_all
         and surf.can_place_entity({
            name = "straight-rail",
            position = { pos.x - 8, pos.y + 4 },
            direction = dirs.northwest,
            force = game.forces.player,
         })
      can_place_all = can_place_all
         and surf.can_place_entity({
            name = "curved-rail",
            position = { pos.x - 10, pos.y + 8 },
            direction = dirs.northeast,
            force = game.forces.player,
         })
      can_place_all = can_place_all
         and surf.can_place_entity({
            name = "straight-rail",
            position = { pos.x - 12, pos.y + 12 },
            direction = dirs.north,
            force = game.forces.player,
         })
   end

   if not can_place_all then
      game.get_player(pindex).play_sound({ path = "utility/cannot_build" })
      printout("Building area occupied.", pindex)
      game.get_player(pindex).clear_cursor()
      return
   end

   --5. Build the five rail entities to create the turn
   if dir == dirs.north then
      surf.create_entity({
         name = "curved-rail",
         position = { pos.x + 0, pos.y - 4 },
         direction = dirs.north,
         force = game.forces.player,
      })
      surf.create_entity({
         name = "straight-rail",
         position = { pos.x - 4, pos.y - 8 },
         direction = dirs.northeast,
         force = game.forces.player,
      })
      surf.create_entity({
         name = "curved-rail",
         position = { pos.x - 6, pos.y - 10 },
         direction = dirs.southeast,
         force = game.forces.player,
      })
      surf.create_entity({
         name = "straight-rail",
         position = { pos.x - 12, pos.y - 12 },
         direction = dirs.east,
         force = game.forces.player,
      })
   elseif dir == dirs.east then
      surf.create_entity({
         name = "curved-rail",
         position = { pos.x + 6, pos.y + 0 },
         direction = dirs.east,
         force = game.forces.player,
      })
      surf.create_entity({
         name = "straight-rail",
         position = { pos.x + 8, pos.y - 4 },
         direction = dirs.southeast,
         force = game.forces.player,
      })
      surf.create_entity({
         name = "curved-rail",
         position = { pos.x + 12, pos.y - 6 },
         direction = dirs.southwest,
         force = game.forces.player,
      })
      surf.create_entity({
         name = "straight-rail",
         position = { pos.x + 12, pos.y - 12 },
         direction = dirs.south,
         force = game.forces.player,
      })
   elseif dir == dirs.south then
      surf.create_entity({
         name = "curved-rail",
         position = { pos.x + 2, pos.y + 6 },
         direction = dirs.south,
         force = game.forces.player,
      })
      surf.create_entity({
         name = "straight-rail",
         position = { pos.x + 4, pos.y + 8 },
         direction = dirs.southwest,
         force = game.forces.player,
      })
      surf.create_entity({
         name = "curved-rail",
         position = { pos.x + 8, pos.y + 12 },
         direction = dirs.northwest,
         force = game.forces.player,
      })
      surf.create_entity({
         name = "straight-rail",
         position = { pos.x + 12, pos.y + 12 },
         direction = dirs.west,
         force = game.forces.player,
      })
   elseif dir == dirs.west then
      surf.create_entity({
         name = "curved-rail",
         position = { pos.x - 4, pos.y + 2 },
         direction = dirs.west,
         force = game.forces.player,
      })
      surf.create_entity({
         name = "straight-rail",
         position = { pos.x - 8, pos.y + 4 },
         direction = dirs.northwest,
         force = game.forces.player,
      })
      surf.create_entity({
         name = "curved-rail",
         position = { pos.x - 10, pos.y + 8 },
         direction = dirs.northeast,
         force = game.forces.player,
      })
      surf.create_entity({
         name = "straight-rail",
         position = { pos.x - 12, pos.y + 12 },
         direction = dirs.north,
         force = game.forces.player,
      })
   end

   --6 Remove 10 rail units from the player's hand
   game.get_player(pindex).cursor_stack.count = game.get_player(pindex).cursor_stack.count - 10
   game.get_player(pindex).clear_cursor()

   --7. Sounds and results
   game.get_player(pindex).play_sound({ path = "entity-build/straight-rail" })
   game.get_player(pindex).play_sound({ path = "entity-build/curved-rail" })
   printout("Rail turn built 90 degrees left, " .. build_comment, pindex)
   return
end

<<<<<<< HEAD
--Builds a fork at the end rail with exits 45 degrees left, and 45 degrees right, and forward.
function mod.build_fork_at_end_rail(anchor_rail, pindex, include_forward)
=======

--Builds a fork at the end rail with up to three exits: 45 degrees left, and 45 degrees right, or forward.
function mod.build_fork_at_end_rail(anchor_rail, pindex, include_forward, include_left, include_right)
>>>>>>> 26b3c975
   local build_comment = ""
   local surf = game.get_player(pindex).surface
   local stack = game.get_player(pindex).cursor_stack
   local stack2 = nil
   local pos = nil
   local dir = -1
   local build_area = nil
   local can_place_all = true
   local is_end_rail
   local anchor_dir = anchor_rail.direction
<<<<<<< HEAD

   --1. Firstly, check if the player has enough rails to place this (5 units)
=======
   include_forward = include_forward or false
   include_left = include_left or true
   include_right = include_right or true

   --1. Firstly, check if the player has enough rails to place this (5 units) 
>>>>>>> 26b3c975
   if not (stack.valid and stack.valid_for_read and stack.name == "rail" and stack.count >= 5) then
      --Check if the inventory has enough
      if players[pindex].inventory.lua_inventory.get_item_count("rail") < 5 then
         game.get_player(pindex).play_sound({ path = "utility/cannot_build" })
         printout("You need at least 5 rails in your inventory to build this turn.", pindex)
         return
      else
         --Take from the inventory.
         stack2 = players[pindex].inventory.lua_inventory.find_item_stack("rail")
         game.get_player(pindex).cursor_stack.swap_stack(stack2)
         stack = game.get_player(pindex).cursor_stack
         players[pindex].inventory.max = #players[pindex].inventory.lua_inventory
      end
   end

   --2. Secondly, verify the end rail and find its direction
   is_end_rail, dir, build_comment = fa_rails.check_end_rail(anchor_rail, pindex)
   if not is_end_rail then
      game.get_player(pindex).play_sound({ path = "utility/cannot_build" })
      printout(build_comment, pindex)
      game.get_player(pindex).clear_cursor()
      return
   end
   pos = anchor_rail.position

   --3. Clear trees and rocks in the build area, can be tuned later...
   -- if dir == dirs.north or dir == dirs.northeast then
   -- build_area = {{pos.x+9, pos.y+9},{pos.x-16,pos.y-16}}
   -- elseif dir == dirs.east or dir == dirs.southeast then
   -- build_area = {{pos.x-9, pos.y+9},{pos.x+16,pos.y-16}}
   -- elseif dir == dirs.south or dir == dirs.southwest then
   -- build_area = {{pos.x-9, pos.y-9},{pos.x+16,pos.y+16}}
   -- elseif dir == dirs.west or dir == dirs.northwest then
   -- build_area = {{pos.x+9, pos.y-9},{pos.x-16,pos.y+16}}
   -- end
   temp1, build_comment = fa_mining_tools.clear_obstacles_in_circle(pos, 12, pindex)

   --4A. Check if every object can be placed (LEFT)
<<<<<<< HEAD
   if dir == dirs.north then
      can_place_all = can_place_all
         and surf.can_place_entity({
            name = "curved-rail",
            position = { pos.x + 0, pos.y - 4 },
            direction = dirs.north,
            force = game.forces.player,
         })
      can_place_all = can_place_all
         and surf.can_place_entity({
            name = "straight-rail",
            position = { pos.x - 4, pos.y - 8 },
            direction = dirs.northeast,
            force = game.forces.player,
         })
   elseif dir == dirs.east then
      can_place_all = can_place_all
         and surf.can_place_entity({
            name = "curved-rail",
            position = { pos.x + 6, pos.y + 0 },
            direction = dirs.east,
            force = game.forces.player,
         })
      can_place_all = can_place_all
         and surf.can_place_entity({
            name = "straight-rail",
            position = { pos.x + 8, pos.y - 4 },
            direction = dirs.southeast,
            force = game.forces.player,
         })
   elseif dir == dirs.south then
      can_place_all = can_place_all
         and surf.can_place_entity({
            name = "curved-rail",
            position = { pos.x + 2, pos.y + 6 },
            direction = dirs.south,
            force = game.forces.player,
         })
      can_place_all = can_place_all
         and surf.can_place_entity({
            name = "straight-rail",
            position = { pos.x + 4, pos.y + 8 },
            direction = dirs.southwest,
            force = game.forces.player,
         })
   elseif dir == dirs.west then
      can_place_all = can_place_all
         and surf.can_place_entity({
            name = "curved-rail",
            position = { pos.x - 4, pos.y + 2 },
            direction = dirs.west,
            force = game.forces.player,
         })
      can_place_all = can_place_all
         and surf.can_place_entity({
            name = "straight-rail",
            position = { pos.x - 8, pos.y + 4 },
            direction = dirs.northwest,
            force = game.forces.player,
         })
   elseif dir == dirs.northeast then
      if anchor_dir == dirs.southeast then --2
         can_place_all = can_place_all
            and surf.can_place_entity({
               name = "curved-rail",
               position = { pos.x + 4, pos.y - 2 },
               direction = dirs.southwest,
               force = game.forces.player,
            })
         can_place_all = can_place_all
            and surf.can_place_entity({
               name = "straight-rail",
               position = { pos.x + 4, pos.y - 8 },
               direction = dirs.north,
               force = game.forces.player,
            })
      elseif anchor_dir == dirs.northwest then --3
         can_place_all = can_place_all
            and surf.can_place_entity({
               name = "straight-rail",
               position = { pos.x + 0, pos.y - 2 },
               direction = dirs.southeast,
               force = game.forces.player,
            })
         can_place_all = can_place_all
            and surf.can_place_entity({
               name = "curved-rail",
               position = { pos.x + 4, pos.y - 4 },
               direction = dirs.southwest,
               force = game.forces.player,
            })
         can_place_all = can_place_all
            and surf.can_place_entity({
               name = "straight-rail",
               position = { pos.x + 4, pos.y - 10 },
               direction = dirs.north,
               force = game.forces.player,
            })
      end
   elseif dir == dirs.southwest then
      if anchor_dir == dirs.northwest then --2
         can_place_all = can_place_all
            and surf.can_place_entity({
               name = "curved-rail",
               position = { pos.x - 2, pos.y + 4 },
               direction = dirs.northeast,
               force = game.forces.player,
            })
         can_place_all = can_place_all
            and surf.can_place_entity({
               name = "straight-rail",
               position = { pos.x - 4, pos.y + 8 },
               direction = dirs.north,
               force = game.forces.player,
            })
      elseif anchor_dir == dirs.southeast then --3
         can_place_all = can_place_all
            and surf.can_place_entity({
               name = "straight-rail",
               position = { pos.x - 0, pos.y + 2 },
               direction = dirs.northwest,
               force = game.forces.player,
            })
         can_place_all = can_place_all
            and surf.can_place_entity({
               name = "curved-rail",
               position = { pos.x - 2, pos.y + 6 },
               direction = dirs.northeast,
               force = game.forces.player,
            })
         can_place_all = can_place_all
            and surf.can_place_entity({
               name = "straight-rail",
               position = { pos.x - 4, pos.y + 10 },
               direction = dirs.north,
               force = game.forces.player,
            })
      end
   elseif dir == dirs.southeast then
      if anchor_dir == dirs.southwest then --2
         can_place_all = can_place_all
            and surf.can_place_entity({
               name = "curved-rail",
               position = { pos.x + 4, pos.y + 4 },
               direction = dirs.northwest,
               force = game.forces.player,
            })
         can_place_all = can_place_all
            and surf.can_place_entity({
               name = "straight-rail",
               position = { pos.x + 8, pos.y + 4 },
               direction = dirs.east,
               force = game.forces.player,
            })
      elseif anchor_dir == dirs.northeast then --3
         can_place_all = can_place_all
            and surf.can_place_entity({
               name = "straight-rail",
               position = { pos.x + 2, pos.y + 0 },
               direction = dirs.southwest,
               force = game.forces.player,
            })
         can_place_all = can_place_all
            and surf.can_place_entity({
               name = "curved-rail",
               position = { pos.x + 6, pos.y + 4 },
               direction = dirs.northwest,
               force = game.forces.player,
            })
         can_place_all = can_place_all
            and surf.can_place_entity({
               name = "straight-rail",
               position = { pos.x + 10, pos.y + 4 },
               direction = dirs.east,
               force = game.forces.player,
            })
      end
   elseif dir == dirs.northwest then
      if anchor_dir == dirs.northeast then --2
         can_place_all = can_place_all
            and surf.can_place_entity({
               name = "curved-rail",
               position = { pos.x - 2, pos.y - 2 },
               direction = dirs.southeast,
               force = game.forces.player,
            })
         can_place_all = can_place_all
            and surf.can_place_entity({
               name = "straight-rail",
               position = { pos.x - 8, pos.y - 4 },
               direction = dirs.east,
               force = game.forces.player,
            })
      elseif anchor_dir == dirs.southwest then --3
         can_place_all = can_place_all
            and surf.can_place_entity({
               name = "straight-rail",
               position = { pos.x - 2, pos.y - 0 },
               direction = dirs.northeast,
               force = game.forces.player,
            })
         can_place_all = can_place_all
            and surf.can_place_entity({
               name = "curved-rail",
               position = { pos.x - 4, pos.y - 2 },
               direction = dirs.southeast,
               force = game.forces.player,
            })
         can_place_all = can_place_all
            and surf.can_place_entity({
               name = "straight-rail",
               position = { pos.x - 10, pos.y - 4 },
               direction = dirs.east,
               force = game.forces.player,
            })
=======
   if include_left then
      if dir == dirs.north then 
         can_place_all = can_place_all and surf.can_place_entity{name = "curved-rail", position = {pos.x+0, pos.y-4}, direction = dirs.north, force = game.forces.player}
         can_place_all = can_place_all and surf.can_place_entity{name = "straight-rail", position = {pos.x-4, pos.y-8}, direction = dirs.northeast, force = game.forces.player}
      elseif dir == dirs.east then
         can_place_all = can_place_all and surf.can_place_entity{name = "curved-rail", position = {pos.x+6, pos.y+0}, direction = dirs.east, force = game.forces.player} 
         can_place_all = can_place_all and surf.can_place_entity{name = "straight-rail", position = {pos.x+8, pos.y-4}, direction = dirs.southeast, force = game.forces.player}
      elseif dir == dirs.south then
         can_place_all = can_place_all and surf.can_place_entity{name = "curved-rail", position = {pos.x+2, pos.y+6}, direction = dirs.south, force = game.forces.player}
         can_place_all = can_place_all and surf.can_place_entity{name = "straight-rail", position = {pos.x+4, pos.y+8}, direction = dirs.southwest, force = game.forces.player}
      elseif dir == dirs.west then
         can_place_all = can_place_all and surf.can_place_entity{name = "curved-rail", position = {pos.x-4, pos.y+2}, direction = dirs.west, force = game.forces.player}
         can_place_all = can_place_all and surf.can_place_entity{name = "straight-rail", position = {pos.x-8, pos.y+4}, direction = dirs.northwest, force = game.forces.player}
      elseif dir == dirs.northeast then
         if anchor_dir == dirs.southeast then--2
            can_place_all = can_place_all and surf.can_place_entity{name = "curved-rail", position = {pos.x+4, pos.y-2}, direction = dirs.southwest, force = game.forces.player}
            can_place_all = can_place_all and surf.can_place_entity{name = "straight-rail", position = {pos.x+4, pos.y-8}, direction = dirs.north, force = game.forces.player}
         elseif anchor_dir == dirs.northwest then--3
            can_place_all = can_place_all and surf.can_place_entity{name = "straight-rail", position = {pos.x+0, pos.y-2}, direction = dirs.southeast, force = game.forces.player}
            can_place_all = can_place_all and surf.can_place_entity{name = "curved-rail", position = {pos.x+4, pos.y-4}, direction = dirs.southwest, force = game.forces.player}
            can_place_all = can_place_all and surf.can_place_entity{name = "straight-rail", position = {pos.x+4, pos.y-10}, direction = dirs.north, force = game.forces.player}
         end
      elseif dir == dirs.southwest then
         if anchor_dir == dirs.northwest then--2
            can_place_all = can_place_all and surf.can_place_entity{name = "curved-rail", position = {pos.x-2, pos.y+4}, direction = dirs.northeast, force = game.forces.player}
            can_place_all = can_place_all and surf.can_place_entity{name = "straight-rail", position = {pos.x-4, pos.y+8}, direction = dirs.north, force = game.forces.player}
         elseif anchor_dir == dirs.southeast then--3
            can_place_all = can_place_all and surf.can_place_entity{name = "straight-rail", position = {pos.x-0, pos.y+2}, direction = dirs.northwest, force = game.forces.player}
            can_place_all = can_place_all and surf.can_place_entity{name = "curved-rail", position = {pos.x-2, pos.y+6}, direction = dirs.northeast, force = game.forces.player}
            can_place_all = can_place_all and surf.can_place_entity{name = "straight-rail", position = {pos.x-4, pos.y+10}, direction = dirs.north, force = game.forces.player}
         end
      elseif dir == dirs.southeast then
         if anchor_dir == dirs.southwest then--2
            can_place_all = can_place_all and surf.can_place_entity{name = "curved-rail", position = {pos.x+4, pos.y+4}, direction = dirs.northwest, force = game.forces.player}
            can_place_all = can_place_all and surf.can_place_entity{name = "straight-rail", position = {pos.x+8, pos.y+4}, direction = dirs.east, force = game.forces.player}
         elseif anchor_dir == dirs.northeast then--3
            can_place_all = can_place_all and surf.can_place_entity{name = "straight-rail", position = {pos.x+2, pos.y+0}, direction = dirs.southwest, force = game.forces.player}
            can_place_all = can_place_all and surf.can_place_entity{name = "curved-rail", position = {pos.x+6, pos.y+4}, direction = dirs.northwest, force = game.forces.player}
            can_place_all = can_place_all and surf.can_place_entity{name = "straight-rail", position = {pos.x+10, pos.y+4}, direction = dirs.east, force = game.forces.player}
         end
      elseif dir == dirs.northwest then
         if anchor_dir == dirs.northeast then--2
            can_place_all = can_place_all and surf.can_place_entity{name = "curved-rail", position = {pos.x-2, pos.y-2}, direction = dirs.southeast, force = game.forces.player}
            can_place_all = can_place_all and surf.can_place_entity{name = "straight-rail", position = {pos.x-8, pos.y-4}, direction = dirs.east, force = game.forces.player}
         elseif anchor_dir == dirs.southwest then--3
            can_place_all = can_place_all and surf.can_place_entity{name = "straight-rail", position = {pos.x-2, pos.y-0}, direction = dirs.northeast, force = game.forces.player}
            can_place_all = can_place_all and surf.can_place_entity{name = "curved-rail", position = {pos.x-4, pos.y-2}, direction = dirs.southeast, force = game.forces.player}
            can_place_all = can_place_all and surf.can_place_entity{name = "straight-rail", position = {pos.x-10, pos.y-4}, direction = dirs.east, force = game.forces.player}
         end
>>>>>>> 26b3c975
      end
   end

   --4B. Check if every object can be placed (RIGHT)
<<<<<<< HEAD
   if dir == dirs.north then
      can_place_all = can_place_all
         and surf.can_place_entity({
            name = "curved-rail",
            position = { pos.x + 2, pos.y - 4 },
            direction = dirs.northeast,
            force = game.forces.player,
         })
      can_place_all = can_place_all
         and surf.can_place_entity({
            name = "straight-rail",
            position = { pos.x + 4, pos.y - 8 },
            direction = dirs.northwest,
            force = game.forces.player,
         })
   elseif dir == dirs.east then
      can_place_all = can_place_all
         and surf.can_place_entity({
            name = "curved-rail",
            position = { pos.x + 6, pos.y + 2 },
            direction = dirs.southeast,
            force = game.forces.player,
         })
      can_place_all = can_place_all
         and surf.can_place_entity({
            name = "straight-rail",
            position = { pos.x + 8, pos.y + 4 },
            direction = dirs.northeast,
            force = game.forces.player,
         })
   elseif dir == dirs.south then
      can_place_all = can_place_all
         and surf.can_place_entity({
            name = "curved-rail",
            position = { pos.x + 0, pos.y + 6 },
            direction = dirs.southwest,
            force = game.forces.player,
         })
      can_place_all = can_place_all
         and surf.can_place_entity({
            name = "straight-rail",
            position = { pos.x - 4, pos.y + 8 },
            direction = dirs.southeast,
            force = game.forces.player,
         })
   elseif dir == dirs.west then
      can_place_all = can_place_all
         and surf.can_place_entity({
            name = "curved-rail",
            position = { pos.x - 4, pos.y + 0 },
            direction = dirs.northwest,
            force = game.forces.player,
         })
      can_place_all = can_place_all
         and surf.can_place_entity({
            name = "straight-rail",
            position = { pos.x - 8, pos.y - 4 },
            direction = dirs.southwest,
            force = game.forces.player,
         })
   elseif dir == dirs.northeast then
      if anchor_dir == dirs.northwest then
         can_place_all = can_place_all
            and surf.can_place_entity({
               name = "curved-rail",
               position = { pos.x + 4, pos.y - 2 },
               direction = dirs.west,
               force = game.forces.player,
            })
         can_place_all = can_place_all
            and surf.can_place_entity({
               name = "straight-rail",
               position = { pos.x + 8, pos.y - 4 },
               direction = dirs.east,
               force = game.forces.player,
            })
      elseif anchor_dir == dirs.southeast then
         can_place_all = can_place_all
            and surf.can_place_entity({
               name = "straight-rail",
               position = { pos.x + 2, pos.y - 0 },
               direction = dirs.northwest,
               force = game.forces.player,
            })
         can_place_all = can_place_all
            and surf.can_place_entity({
               name = "curved-rail",
               position = { pos.x + 6, pos.y - 2 },
               direction = dirs.west,
               force = game.forces.player,
            })
         can_place_all = can_place_all
            and surf.can_place_entity({
               name = "straight-rail",
               position = { pos.x + 10, pos.y - 4 },
               direction = dirs.east,
               force = game.forces.player,
            })
      end
   elseif dir == dirs.southwest then
      if anchor_dir == dirs.southeast then --2
         can_place_all = can_place_all
            and surf.can_place_entity({
               name = "curved-rail",
               position = { pos.x - 2, pos.y + 4 },
               direction = dirs.east,
               force = game.forces.player,
            })
         can_place_all = can_place_all
            and surf.can_place_entity({
               name = "straight-rail",
               position = { pos.x - 8, pos.y + 4 },
               direction = dirs.east,
               force = game.forces.player,
            })
      elseif anchor_dir == dirs.northwest then --3
         can_place_all = can_place_all
            and surf.can_place_entity({
               name = "straight-rail",
               position = { pos.x - 2, pos.y + 0 },
               direction = dirs.southeast,
               force = game.forces.player,
            })
         can_place_all = can_place_all
            and surf.can_place_entity({
               name = "curved-rail",
               position = { pos.x - 4, pos.y + 4 },
               direction = dirs.east,
               force = game.forces.player,
            })
         can_place_all = can_place_all
            and surf.can_place_entity({
               name = "straight-rail",
               position = { pos.x - 10, pos.y + 4 },
               direction = dirs.east,
               force = game.forces.player,
            })
      end
   elseif dir == dirs.southeast then
      if anchor_dir == dirs.northeast then --2
         can_place_all = can_place_all
            and surf.can_place_entity({
               name = "curved-rail",
               position = { pos.x + 4, pos.y + 4 },
               direction = dirs.north,
               force = game.forces.player,
            })
         can_place_all = can_place_all
            and surf.can_place_entity({
               name = "straight-rail",
               position = { pos.x + 4, pos.y + 8 },
               direction = dirs.north,
               force = game.forces.player,
            })
      elseif anchor_dir == dirs.southwest then --3
         can_place_all = can_place_all
            and surf.can_place_entity({
               name = "straight-rail",
               position = { pos.x - 0, pos.y + 2 },
               direction = dirs.northeast,
               force = game.forces.player,
            })
         can_place_all = can_place_all
            and surf.can_place_entity({
               name = "curved-rail",
               position = { pos.x + 4, pos.y + 6 },
               direction = dirs.north,
               force = game.forces.player,
            })
         can_place_all = can_place_all
            and surf.can_place_entity({
               name = "straight-rail",
               position = { pos.x + 4, pos.y + 10 },
               direction = dirs.north,
               force = game.forces.player,
            })
      end
   elseif dir == dirs.northwest then
      if anchor_dir == dirs.southwest then --2
         can_place_all = can_place_all
            and surf.can_place_entity({
               name = "curved-rail",
               position = { pos.x - 2, pos.y - 2 },
               direction = dirs.south,
               force = game.forces.player,
            })
         can_place_all = can_place_all
            and surf.can_place_entity({
               name = "straight-rail",
               position = { pos.x - 4, pos.y - 8 },
               direction = dirs.north,
               force = game.forces.player,
            })
      elseif anchor_dir == dirs.northeast then --3
         can_place_all = can_place_all
            and surf.can_place_entity({
               name = "straight-rail",
               position = { pos.x - 0, pos.y - 2 },
               direction = dirs.southwest,
               force = game.forces.player,
            })
         can_place_all = can_place_all
            and surf.can_place_entity({
               name = "curved-rail",
               position = { pos.x - 2, pos.y - 4 },
               direction = dirs.south,
               force = game.forces.player,
            })
         can_place_all = can_place_all
            and surf.can_place_entity({
               name = "straight-rail",
               position = { pos.x - 4, pos.y - 10 },
               direction = dirs.north,
               force = game.forces.player,
            })
=======
   if include_right then
      if dir == dirs.north then 
         can_place_all = can_place_all and surf.can_place_entity{name = "curved-rail", position = {pos.x+2, pos.y-4}, direction = dirs.northeast, force = game.forces.player}
         can_place_all = can_place_all and surf.can_place_entity{name = "straight-rail", position = {pos.x+4, pos.y-8}, direction = dirs.northwest, force = game.forces.player}
      elseif dir == dirs.east then
         can_place_all = can_place_all and surf.can_place_entity{name = "curved-rail", position = {pos.x+6, pos.y+2}, direction = dirs.southeast, force = game.forces.player} 
         can_place_all = can_place_all and surf.can_place_entity{name = "straight-rail", position = {pos.x+8, pos.y+4}, direction = dirs.northeast, force = game.forces.player}
      elseif dir == dirs.south then
         can_place_all = can_place_all and surf.can_place_entity{name = "curved-rail", position = {pos.x+0, pos.y+6}, direction = dirs.southwest, force = game.forces.player}
         can_place_all = can_place_all and surf.can_place_entity{name = "straight-rail", position = {pos.x-4, pos.y+8}, direction = dirs.southeast, force = game.forces.player}
      elseif dir == dirs.west then
         can_place_all = can_place_all and surf.can_place_entity{name = "curved-rail", position = {pos.x-4, pos.y+0}, direction = dirs.northwest, force = game.forces.player}
         can_place_all = can_place_all and surf.can_place_entity{name = "straight-rail", position = {pos.x-8, pos.y-4}, direction = dirs.southwest, force = game.forces.player}
      elseif dir == dirs.northeast then
         if anchor_dir == dirs.northwest then
            can_place_all = can_place_all and surf.can_place_entity{name = "curved-rail", position = {pos.x+4, pos.y-2}, direction = dirs.west, force = game.forces.player}
            can_place_all = can_place_all and surf.can_place_entity{name = "straight-rail", position = {pos.x+8, pos.y-4}, direction = dirs.east, force = game.forces.player}
         elseif anchor_dir == dirs.southeast then
            can_place_all = can_place_all and surf.can_place_entity{name = "straight-rail", position = {pos.x+2, pos.y-0}, direction = dirs.northwest, force = game.forces.player}
            can_place_all = can_place_all and surf.can_place_entity{name = "curved-rail", position = {pos.x+6, pos.y-2}, direction = dirs.west, force = game.forces.player}
            can_place_all = can_place_all and surf.can_place_entity{name = "straight-rail", position = {pos.x+10, pos.y-4}, direction = dirs.east, force = game.forces.player}
         end
      elseif dir == dirs.southwest then
         if anchor_dir == dirs.southeast then--2
            can_place_all = can_place_all and surf.can_place_entity{name = "curved-rail", position = {pos.x-2, pos.y+4}, direction = dirs.east, force = game.forces.player}
            can_place_all = can_place_all and surf.can_place_entity{name = "straight-rail", position = {pos.x-8, pos.y+4}, direction = dirs.east, force = game.forces.player}
         elseif anchor_dir == dirs.northwest then--3
            can_place_all = can_place_all and surf.can_place_entity{name = "straight-rail", position = {pos.x-2, pos.y+0}, direction = dirs.southeast, force = game.forces.player}
            can_place_all = can_place_all and surf.can_place_entity{name = "curved-rail", position = {pos.x-4, pos.y+4}, direction = dirs.east, force = game.forces.player}
            can_place_all = can_place_all and surf.can_place_entity{name = "straight-rail", position = {pos.x-10, pos.y+4}, direction = dirs.east, force = game.forces.player}
         end
      elseif dir == dirs.southeast then
         if anchor_dir == dirs.northeast then--2
            can_place_all = can_place_all and surf.can_place_entity{name = "curved-rail", position = {pos.x+4, pos.y+4}, direction = dirs.north, force = game.forces.player}
            can_place_all = can_place_all and surf.can_place_entity{name = "straight-rail", position = {pos.x+4, pos.y+8}, direction = dirs.north, force = game.forces.player}
         elseif anchor_dir == dirs.southwest then--3
            can_place_all = can_place_all and surf.can_place_entity{name = "straight-rail", position = {pos.x-0, pos.y+2}, direction = dirs.northeast, force = game.forces.player}
            can_place_all = can_place_all and surf.can_place_entity{name = "curved-rail", position = {pos.x+4, pos.y+6}, direction = dirs.north, force = game.forces.player}
            can_place_all = can_place_all and surf.can_place_entity{name = "straight-rail", position = {pos.x+4, pos.y+10}, direction = dirs.north, force = game.forces.player}
         end
      elseif dir == dirs.northwest then
         if anchor_dir == dirs.southwest then--2
            can_place_all = can_place_all and surf.can_place_entity{name = "curved-rail", position = {pos.x-2, pos.y-2}, direction = dirs.south, force = game.forces.player}
            can_place_all = can_place_all and surf.can_place_entity{name = "straight-rail", position = {pos.x-4, pos.y-8}, direction = dirs.north, force = game.forces.player}
         elseif anchor_dir == dirs.northeast then--3
            can_place_all = can_place_all and surf.can_place_entity{name = "straight-rail", position = {pos.x-0, pos.y-2}, direction = dirs.southwest, force = game.forces.player}
            can_place_all = can_place_all and surf.can_place_entity{name = "curved-rail", position = {pos.x-2, pos.y-4}, direction = dirs.south, force = game.forces.player}
            can_place_all = can_place_all and surf.can_place_entity{name = "straight-rail", position = {pos.x-4, pos.y-10}, direction = dirs.north, force = game.forces.player}
         end
>>>>>>> 26b3c975
      end
   end

   --4C. Check if can append forward
   if include_forward then
      if dir == dirs.north then
         can_place_all = can_place_all
            and surf.can_place_entity({
               name = "straight-rail",
               position = { pos.x - 0, pos.y - 2 },
               direction = dir,
               force = game.forces.player,
            })
         can_place_all = can_place_all
            and surf.can_place_entity({
               name = "straight-rail",
               position = { pos.x - 0, pos.y - 4 },
               direction = dir,
               force = game.forces.player,
            })
         can_place_all = can_place_all
            and surf.can_place_entity({
               name = "straight-rail",
               position = { pos.x - 0, pos.y - 6 },
               direction = dir,
               force = game.forces.player,
            })
         can_place_all = can_place_all
            and surf.can_place_entity({
               name = "straight-rail",
               position = { pos.x - 0, pos.y - 8 },
               direction = dir,
               force = game.forces.player,
            })
      elseif dir == dirs.east then
         can_place_all = can_place_all
            and surf.can_place_entity({
               name = "straight-rail",
               position = { pos.x + 2, pos.y - 0 },
               direction = dir,
               force = game.forces.player,
            })
         can_place_all = can_place_all
            and surf.can_place_entity({
               name = "straight-rail",
               position = { pos.x + 4, pos.y - 0 },
               direction = dir,
               force = game.forces.player,
            })
         can_place_all = can_place_all
            and surf.can_place_entity({
               name = "straight-rail",
               position = { pos.x + 6, pos.y - 0 },
               direction = dir,
               force = game.forces.player,
            })
         can_place_all = can_place_all
            and surf.can_place_entity({
               name = "straight-rail",
               position = { pos.x + 8, pos.y - 0 },
               direction = dir,
               force = game.forces.player,
            })
      elseif dir == dirs.south then
         can_place_all = can_place_all
            and surf.can_place_entity({
               name = "straight-rail",
               position = { pos.x - 0, pos.y + 2 },
               direction = dir,
               force = game.forces.player,
            })
         can_place_all = can_place_all
            and surf.can_place_entity({
               name = "straight-rail",
               position = { pos.x - 0, pos.y + 4 },
               direction = dir,
               force = game.forces.player,
            })
         can_place_all = can_place_all
            and surf.can_place_entity({
               name = "straight-rail",
               position = { pos.x - 0, pos.y + 6 },
               direction = dir,
               force = game.forces.player,
            })
         can_place_all = can_place_all
            and surf.can_place_entity({
               name = "straight-rail",
               position = { pos.x - 0, pos.y + 8 },
               direction = dir,
               force = game.forces.player,
            })
      elseif dir == dirs.west then
         can_place_all = can_place_all
            and surf.can_place_entity({
               name = "straight-rail",
               position = { pos.x - 2, pos.y - 0 },
               direction = dir,
               force = game.forces.player,
            })
         can_place_all = can_place_all
            and surf.can_place_entity({
               name = "straight-rail",
               position = { pos.x - 4, pos.y - 0 },
               direction = dir,
               force = game.forces.player,
            })
         can_place_all = can_place_all
            and surf.can_place_entity({
               name = "straight-rail",
               position = { pos.x - 6, pos.y - 0 },
               direction = dir,
               force = game.forces.player,
            })
         can_place_all = can_place_all
            and surf.can_place_entity({
               name = "straight-rail",
               position = { pos.x - 8, pos.y - 0 },
               direction = dir,
               force = game.forces.player,
            })
      else
         game.get_player(pindex).play_sound({ path = "utility/cannot_build" })
         printout("Error: rail placement not defined", pindex)
         game.get_player(pindex).clear_cursor()
         return
      end
   end
<<<<<<< HEAD

=======
  
   --4D. Process check results
>>>>>>> 26b3c975
   if not can_place_all then
      game.get_player(pindex).play_sound({ path = "utility/cannot_build" })
      printout("Building area occupied.", pindex)
      game.get_player(pindex).clear_cursor()
      return
   end

   --5A. Build the rail entities to create the turn (LEFT)
<<<<<<< HEAD
   if dir == dirs.north then
      surf.create_entity({
         name = "curved-rail",
         position = { pos.x + 0, pos.y - 4 },
         direction = dirs.north,
         force = game.forces.player,
      })
      surf.create_entity({
         name = "straight-rail",
         position = { pos.x - 4, pos.y - 8 },
         direction = dirs.northeast,
         force = game.forces.player,
      })
   elseif dir == dirs.east then
      surf.create_entity({
         name = "curved-rail",
         position = { pos.x + 6, pos.y + 0 },
         direction = dirs.east,
         force = game.forces.player,
      })
      surf.create_entity({
         name = "straight-rail",
         position = { pos.x + 8, pos.y - 4 },
         direction = dirs.southeast,
         force = game.forces.player,
      })
   elseif dir == dirs.south then
      surf.create_entity({
         name = "curved-rail",
         position = { pos.x + 2, pos.y + 6 },
         direction = dirs.south,
         force = game.forces.player,
      })
      surf.create_entity({
         name = "straight-rail",
         position = { pos.x + 4, pos.y + 8 },
         direction = dirs.southwest,
         force = game.forces.player,
      })
   elseif dir == dirs.west then
      surf.create_entity({
         name = "curved-rail",
         position = { pos.x - 4, pos.y + 2 },
         direction = dirs.west,
         force = game.forces.player,
      })
      surf.create_entity({
         name = "straight-rail",
         position = { pos.x - 8, pos.y + 4 },
         direction = dirs.northwest,
         force = game.forces.player,
      })
   elseif dir == dirs.northeast then
      if anchor_dir == dirs.southeast then --2
         surf.create_entity({
            name = "curved-rail",
            position = { pos.x + 4, pos.y - 2 },
            direction = dirs.southwest,
            force = game.forces.player,
         })
         surf.create_entity({
            name = "straight-rail",
            position = { pos.x + 4, pos.y - 8 },
            direction = dirs.north,
            force = game.forces.player,
         })
      elseif anchor_dir == dirs.northwest then --3
         surf.create_entity({
            name = "straight-rail",
            position = { pos.x + 0, pos.y - 2 },
            direction = dirs.southeast,
            force = game.forces.player,
         })
         surf.create_entity({
            name = "curved-rail",
            position = { pos.x + 4, pos.y - 4 },
            direction = dirs.southwest,
            force = game.forces.player,
         })
         surf.create_entity({
            name = "straight-rail",
            position = { pos.x + 4, pos.y - 10 },
            direction = dirs.north,
            force = game.forces.player,
         })
      end
   elseif dir == dirs.southwest then
      if anchor_dir == dirs.northwest then --2
         surf.create_entity({
            name = "curved-rail",
            position = { pos.x - 2, pos.y + 4 },
            direction = dirs.northeast,
            force = game.forces.player,
         })
         surf.create_entity({
            name = "straight-rail",
            position = { pos.x - 4, pos.y + 8 },
            direction = dirs.north,
            force = game.forces.player,
         })
      elseif anchor_dir == dirs.southeast then --3
         surf.create_entity({
            name = "straight-rail",
            position = { pos.x - 0, pos.y + 2 },
            direction = dirs.northwest,
            force = game.forces.player,
         })
         surf.create_entity({
            name = "curved-rail",
            position = { pos.x - 2, pos.y + 6 },
            direction = dirs.northeast,
            force = game.forces.player,
         })
         surf.create_entity({
            name = "straight-rail",
            position = { pos.x - 4, pos.y + 10 },
            direction = dirs.north,
            force = game.forces.player,
         })
      end
   elseif dir == dirs.southeast then
      if anchor_dir == dirs.southwest then --2
         surf.create_entity({
            name = "curved-rail",
            position = { pos.x + 4, pos.y + 4 },
            direction = dirs.northwest,
            force = game.forces.player,
         })
         surf.create_entity({
            name = "straight-rail",
            position = { pos.x + 8, pos.y + 4 },
            direction = dirs.east,
            force = game.forces.player,
         })
      elseif anchor_dir == dirs.northeast then --3
         surf.create_entity({
            name = "straight-rail",
            position = { pos.x + 2, pos.y + 0 },
            direction = dirs.southwest,
            force = game.forces.player,
         })
         surf.create_entity({
            name = "curved-rail",
            position = { pos.x + 6, pos.y + 4 },
            direction = dirs.northwest,
            force = game.forces.player,
         })
         surf.create_entity({
            name = "straight-rail",
            position = { pos.x + 10, pos.y + 4 },
            direction = dirs.east,
            force = game.forces.player,
         })
      end
   elseif dir == dirs.northwest then
      if anchor_dir == dirs.northeast then --2
         surf.create_entity({
            name = "curved-rail",
            position = { pos.x - 2, pos.y - 2 },
            direction = dirs.southeast,
            force = game.forces.player,
         })
         surf.create_entity({
            name = "straight-rail",
            position = { pos.x - 8, pos.y - 4 },
            direction = dirs.east,
            force = game.forces.player,
         })
      elseif anchor_dir == dirs.southwest then --3
         surf.create_entity({
            name = "straight-rail",
            position = { pos.x - 2, pos.y - 0 },
            direction = dirs.northeast,
            force = game.forces.player,
         })
         surf.create_entity({
            name = "curved-rail",
            position = { pos.x - 4, pos.y - 2 },
            direction = dirs.southeast,
            force = game.forces.player,
         })
         surf.create_entity({
            name = "straight-rail",
            position = { pos.x - 10, pos.y - 4 },
            direction = dirs.east,
            force = game.forces.player,
         })
=======
   if include_left then
      if dir == dirs.north then 
         surf.create_entity{name = "curved-rail", position = {pos.x+0, pos.y-4}, direction = dirs.north, force = game.forces.player}
         surf.create_entity{name = "straight-rail", position = {pos.x-4, pos.y-8}, direction = dirs.northeast, force = game.forces.player}
      elseif dir == dirs.east then
         surf.create_entity{name = "curved-rail", position = {pos.x+6, pos.y+0}, direction = dirs.east, force = game.forces.player} 
         surf.create_entity{name = "straight-rail", position = {pos.x+8, pos.y-4}, direction = dirs.southeast, force = game.forces.player}
      elseif dir == dirs.south then
         surf.create_entity{name = "curved-rail", position = {pos.x+2, pos.y+6}, direction = dirs.south, force = game.forces.player}
         surf.create_entity{name = "straight-rail", position = {pos.x+4, pos.y+8}, direction = dirs.southwest, force = game.forces.player}
      elseif dir == dirs.west then
         surf.create_entity{name = "curved-rail", position = {pos.x-4, pos.y+2}, direction = dirs.west, force = game.forces.player}
         surf.create_entity{name = "straight-rail", position = {pos.x-8, pos.y+4}, direction = dirs.northwest, force = game.forces.player}
      elseif dir == dirs.northeast then
         if anchor_dir == dirs.southeast then--2
            surf.create_entity{name = "curved-rail", position = {pos.x+4, pos.y-2}, direction = dirs.southwest, force = game.forces.player}
            surf.create_entity{name = "straight-rail", position = {pos.x+4, pos.y-8}, direction = dirs.north, force = game.forces.player}
         elseif anchor_dir == dirs.northwest then--3
            surf.create_entity{name = "straight-rail", position = {pos.x+0, pos.y-2}, direction = dirs.southeast, force = game.forces.player}
            surf.create_entity{name = "curved-rail", position = {pos.x+4, pos.y-4}, direction = dirs.southwest, force = game.forces.player}
            surf.create_entity{name = "straight-rail", position = {pos.x+4, pos.y-10}, direction = dirs.north, force = game.forces.player}
         end
      elseif dir == dirs.southwest then
         if anchor_dir == dirs.northwest then--2
            surf.create_entity{name = "curved-rail", position = {pos.x-2, pos.y+4}, direction = dirs.northeast, force = game.forces.player}
            surf.create_entity{name = "straight-rail", position = {pos.x-4, pos.y+8}, direction = dirs.north, force = game.forces.player}
         elseif anchor_dir == dirs.southeast then--3
            surf.create_entity{name = "straight-rail", position = {pos.x-0, pos.y+2}, direction = dirs.northwest, force = game.forces.player}
            surf.create_entity{name = "curved-rail", position = {pos.x-2, pos.y+6}, direction = dirs.northeast, force = game.forces.player}
            surf.create_entity{name = "straight-rail", position = {pos.x-4, pos.y+10}, direction = dirs.north, force = game.forces.player}
         end
      elseif dir == dirs.southeast then
         if anchor_dir == dirs.southwest then--2
            surf.create_entity{name = "curved-rail", position = {pos.x+4, pos.y+4}, direction = dirs.northwest, force = game.forces.player}
            surf.create_entity{name = "straight-rail", position = {pos.x+8, pos.y+4}, direction = dirs.east, force = game.forces.player}
         elseif anchor_dir == dirs.northeast then--3
            surf.create_entity{name = "straight-rail", position = {pos.x+2, pos.y+0}, direction = dirs.southwest, force = game.forces.player}
            surf.create_entity{name = "curved-rail", position = {pos.x+6, pos.y+4}, direction = dirs.northwest, force = game.forces.player}
            surf.create_entity{name = "straight-rail", position = {pos.x+10, pos.y+4}, direction = dirs.east, force = game.forces.player}
         end
      elseif dir == dirs.northwest then
         if anchor_dir == dirs.northeast then--2
            surf.create_entity{name = "curved-rail", position = {pos.x-2, pos.y-2}, direction = dirs.southeast, force = game.forces.player}
            surf.create_entity{name = "straight-rail", position = {pos.x-8, pos.y-4}, direction = dirs.east, force = game.forces.player}
         elseif anchor_dir == dirs.southwest then--3
            surf.create_entity{name = "straight-rail", position = {pos.x-2, pos.y-0}, direction = dirs.northeast, force = game.forces.player}
            surf.create_entity{name = "curved-rail", position = {pos.x-4, pos.y-2}, direction = dirs.southeast, force = game.forces.player}
            surf.create_entity{name = "straight-rail", position = {pos.x-10, pos.y-4}, direction = dirs.east, force = game.forces.player}
         end
>>>>>>> 26b3c975
      end
   end

   --5B. Build the rail entities to create the turn (RIGHT)
<<<<<<< HEAD
   if dir == dirs.north then
      surf.create_entity({
         name = "curved-rail",
         position = { pos.x + 2, pos.y - 4 },
         direction = dirs.northeast,
         force = game.forces.player,
      })
      surf.create_entity({
         name = "straight-rail",
         position = { pos.x + 4, pos.y - 8 },
         direction = dirs.northwest,
         force = game.forces.player,
      })
   elseif dir == dirs.east then
      surf.create_entity({
         name = "curved-rail",
         position = { pos.x + 6, pos.y + 2 },
         direction = dirs.southeast,
         force = game.forces.player,
      })
      surf.create_entity({
         name = "straight-rail",
         position = { pos.x + 8, pos.y + 4 },
         direction = dirs.northeast,
         force = game.forces.player,
      })
   elseif dir == dirs.south then
      surf.create_entity({
         name = "curved-rail",
         position = { pos.x + 0, pos.y + 6 },
         direction = dirs.southwest,
         force = game.forces.player,
      })
      surf.create_entity({
         name = "straight-rail",
         position = { pos.x - 4, pos.y + 8 },
         direction = dirs.southeast,
         force = game.forces.player,
      })
   elseif dir == dirs.west then
      surf.create_entity({
         name = "curved-rail",
         position = { pos.x - 4, pos.y + 0 },
         direction = dirs.northwest,
         force = game.forces.player,
      })
      surf.create_entity({
         name = "straight-rail",
         position = { pos.x - 8, pos.y - 4 },
         direction = dirs.southwest,
         force = game.forces.player,
      })
   elseif dir == dirs.northeast then
      if anchor_dir == dirs.northwest then
         surf.create_entity({
            name = "curved-rail",
            position = { pos.x + 4, pos.y - 2 },
            direction = dirs.west,
            force = game.forces.player,
         })
         surf.create_entity({
            name = "straight-rail",
            position = { pos.x + 8, pos.y - 4 },
            direction = dirs.east,
            force = game.forces.player,
         })
      elseif anchor_dir == dirs.southeast then
         surf.create_entity({
            name = "straight-rail",
            position = { pos.x + 2, pos.y - 0 },
            direction = dirs.northwest,
            force = game.forces.player,
         })
         surf.create_entity({
            name = "curved-rail",
            position = { pos.x + 6, pos.y - 2 },
            direction = dirs.west,
            force = game.forces.player,
         })
         surf.create_entity({
            name = "straight-rail",
            position = { pos.x + 10, pos.y - 4 },
            direction = dirs.east,
            force = game.forces.player,
         })
      end
   elseif dir == dirs.southwest then
      if anchor_dir == dirs.southeast then --2
         surf.create_entity({
            name = "curved-rail",
            position = { pos.x - 2, pos.y + 4 },
            direction = dirs.east,
            force = game.forces.player,
         })
         surf.create_entity({
            name = "straight-rail",
            position = { pos.x - 8, pos.y + 4 },
            direction = dirs.east,
            force = game.forces.player,
         })
      elseif anchor_dir == dirs.northwest then --3
         surf.create_entity({
            name = "straight-rail",
            position = { pos.x - 2, pos.y + 0 },
            direction = dirs.southeast,
            force = game.forces.player,
         })
         surf.create_entity({
            name = "curved-rail",
            position = { pos.x - 4, pos.y + 4 },
            direction = dirs.east,
            force = game.forces.player,
         })
         surf.create_entity({
            name = "straight-rail",
            position = { pos.x - 10, pos.y + 4 },
            direction = dirs.east,
            force = game.forces.player,
         })
      end
   elseif dir == dirs.southeast then
      if anchor_dir == dirs.northeast then --2
         surf.create_entity({
            name = "curved-rail",
            position = { pos.x + 4, pos.y + 4 },
            direction = dirs.north,
            force = game.forces.player,
         })
         surf.create_entity({
            name = "straight-rail",
            position = { pos.x + 4, pos.y + 8 },
            direction = dirs.north,
            force = game.forces.player,
         })
      elseif anchor_dir == dirs.southwest then --3
         surf.create_entity({
            name = "straight-rail",
            position = { pos.x - 0, pos.y + 2 },
            direction = dirs.northeast,
            force = game.forces.player,
         })
         surf.create_entity({
            name = "curved-rail",
            position = { pos.x + 4, pos.y + 6 },
            direction = dirs.north,
            force = game.forces.player,
         })
         surf.create_entity({
            name = "straight-rail",
            position = { pos.x + 4, pos.y + 10 },
            direction = dirs.north,
            force = game.forces.player,
         })
      end
   elseif dir == dirs.northwest then
      if anchor_dir == dirs.southwest then --2
         surf.create_entity({
            name = "curved-rail",
            position = { pos.x - 2, pos.y - 2 },
            direction = dirs.south,
            force = game.forces.player,
         })
         surf.create_entity({
            name = "straight-rail",
            position = { pos.x - 4, pos.y - 8 },
            direction = dirs.north,
            force = game.forces.player,
         })
      elseif anchor_dir == dirs.northeast then --3
         surf.create_entity({
            name = "straight-rail",
            position = { pos.x - 0, pos.y - 2 },
            direction = dirs.southwest,
            force = game.forces.player,
         })
         surf.create_entity({
            name = "curved-rail",
            position = { pos.x - 2, pos.y - 4 },
            direction = dirs.south,
            force = game.forces.player,
         })
         surf.create_entity({
            name = "straight-rail",
            position = { pos.x - 4, pos.y - 10 },
            direction = dirs.north,
            force = game.forces.player,
         })
=======
   if include_right then
      if dir == dirs.north then 
         surf.create_entity{name = "curved-rail", position = {pos.x+2, pos.y-4}, direction = dirs.northeast, force = game.forces.player}
         surf.create_entity{name = "straight-rail", position = {pos.x+4, pos.y-8}, direction = dirs.northwest, force = game.forces.player}
      elseif dir == dirs.east then
         surf.create_entity{name = "curved-rail", position = {pos.x+6, pos.y+2}, direction = dirs.southeast, force = game.forces.player} 
         surf.create_entity{name = "straight-rail", position = {pos.x+8, pos.y+4}, direction = dirs.northeast, force = game.forces.player}
      elseif dir == dirs.south then
         surf.create_entity{name = "curved-rail", position = {pos.x+0, pos.y+6}, direction = dirs.southwest, force = game.forces.player}
         surf.create_entity{name = "straight-rail", position = {pos.x-4, pos.y+8}, direction = dirs.southeast, force = game.forces.player}
      elseif dir == dirs.west then
         surf.create_entity{name = "curved-rail", position = {pos.x-4, pos.y+0}, direction = dirs.northwest, force = game.forces.player}
         surf.create_entity{name = "straight-rail", position = {pos.x-8, pos.y-4}, direction = dirs.southwest, force = game.forces.player}
      elseif dir == dirs.northeast then
         if anchor_dir == dirs.northwest then
            surf.create_entity{name = "curved-rail", position = {pos.x+4, pos.y-2}, direction = dirs.west, force = game.forces.player}
            surf.create_entity{name = "straight-rail", position = {pos.x+8, pos.y-4}, direction = dirs.east, force = game.forces.player}
         elseif anchor_dir == dirs.southeast then
            surf.create_entity{name = "straight-rail", position = {pos.x+2, pos.y-0}, direction = dirs.northwest, force = game.forces.player}
            surf.create_entity{name = "curved-rail", position = {pos.x+6, pos.y-2}, direction = dirs.west, force = game.forces.player}
            surf.create_entity{name = "straight-rail", position = {pos.x+10, pos.y-4}, direction = dirs.east, force = game.forces.player}
         end
      elseif dir == dirs.southwest then
         if anchor_dir == dirs.southeast then--2
            surf.create_entity{name = "curved-rail", position = {pos.x-2, pos.y+4}, direction = dirs.east, force = game.forces.player}
            surf.create_entity{name = "straight-rail", position = {pos.x-8, pos.y+4}, direction = dirs.east, force = game.forces.player}
         elseif anchor_dir == dirs.northwest then--3
            surf.create_entity{name = "straight-rail", position = {pos.x-2, pos.y+0}, direction = dirs.southeast, force = game.forces.player}
            surf.create_entity{name = "curved-rail", position = {pos.x-4, pos.y+4}, direction = dirs.east, force = game.forces.player}
            surf.create_entity{name = "straight-rail", position = {pos.x-10, pos.y+4}, direction = dirs.east, force = game.forces.player}
         end
      elseif dir == dirs.southeast then
         if anchor_dir == dirs.northeast then--2
            surf.create_entity{name = "curved-rail", position = {pos.x+4, pos.y+4}, direction = dirs.north, force = game.forces.player}
            surf.create_entity{name = "straight-rail", position = {pos.x+4, pos.y+8}, direction = dirs.north, force = game.forces.player}
         elseif anchor_dir == dirs.southwest then--3
            surf.create_entity{name = "straight-rail", position = {pos.x-0, pos.y+2}, direction = dirs.northeast, force = game.forces.player}
            surf.create_entity{name = "curved-rail", position = {pos.x+4, pos.y+6}, direction = dirs.north, force = game.forces.player}
            surf.create_entity{name = "straight-rail", position = {pos.x+4, pos.y+10}, direction = dirs.north, force = game.forces.player}
         end
      elseif dir == dirs.northwest then
         if anchor_dir == dirs.southwest then--2
            surf.create_entity{name = "curved-rail", position = {pos.x-2, pos.y-2}, direction = dirs.south, force = game.forces.player}
            surf.create_entity{name = "straight-rail", position = {pos.x-4, pos.y-8}, direction = dirs.north, force = game.forces.player}
         elseif anchor_dir == dirs.northeast then--3
            surf.create_entity{name = "straight-rail", position = {pos.x-0, pos.y-2}, direction = dirs.southwest, force = game.forces.player}
            surf.create_entity{name = "curved-rail", position = {pos.x-2, pos.y-4}, direction = dirs.south, force = game.forces.player}
            surf.create_entity{name = "straight-rail", position = {pos.x-4, pos.y-10}, direction = dirs.north, force = game.forces.player}
         end
>>>>>>> 26b3c975
      end
   end

   --5C. Add Forward section
   if include_forward then
      if dir == dirs.north then
         surf.create_entity({
            name = "straight-rail",
            position = { pos.x - 0, pos.y - 2 },
            direction = dir,
            force = game.forces.player,
         })
         surf.create_entity({
            name = "straight-rail",
            position = { pos.x - 0, pos.y - 4 },
            direction = dir,
            force = game.forces.player,
         })
         surf.create_entity({
            name = "straight-rail",
            position = { pos.x - 0, pos.y - 6 },
            direction = dir,
            force = game.forces.player,
         })
         surf.create_entity({
            name = "straight-rail",
            position = { pos.x - 0, pos.y - 8 },
            direction = dir,
            force = game.forces.player,
         })
      elseif dir == dirs.east then
         surf.create_entity({
            name = "straight-rail",
            position = { pos.x + 2, pos.y - 0 },
            direction = dir,
            force = game.forces.player,
         })
         surf.create_entity({
            name = "straight-rail",
            position = { pos.x + 4, pos.y - 0 },
            direction = dir,
            force = game.forces.player,
         })
         surf.create_entity({
            name = "straight-rail",
            position = { pos.x + 6, pos.y - 0 },
            direction = dir,
            force = game.forces.player,
         })
         surf.create_entity({
            name = "straight-rail",
            position = { pos.x + 8, pos.y - 0 },
            direction = dir,
            force = game.forces.player,
         })
      elseif dir == dirs.south then
         surf.create_entity({
            name = "straight-rail",
            position = { pos.x - 0, pos.y + 2 },
            direction = dir,
            force = game.forces.player,
         })
         surf.create_entity({
            name = "straight-rail",
            position = { pos.x - 0, pos.y + 4 },
            direction = dir,
            force = game.forces.player,
         })
         surf.create_entity({
            name = "straight-rail",
            position = { pos.x - 0, pos.y + 6 },
            direction = dir,
            force = game.forces.player,
         })
         surf.create_entity({
            name = "straight-rail",
            position = { pos.x - 0, pos.y + 8 },
            direction = dir,
            force = game.forces.player,
         })
      elseif dir == dirs.west then
         surf.create_entity({
            name = "straight-rail",
            position = { pos.x - 2, pos.y - 0 },
            direction = dir,
            force = game.forces.player,
         })
         surf.create_entity({
            name = "straight-rail",
            position = { pos.x - 4, pos.y - 0 },
            direction = dir,
            force = game.forces.player,
         })
         surf.create_entity({
            name = "straight-rail",
            position = { pos.x - 6, pos.y - 0 },
            direction = dir,
            force = game.forces.player,
         })
         surf.create_entity({
            name = "straight-rail",
            position = { pos.x - 8, pos.y - 0 },
            direction = dir,
            force = game.forces.player,
         })
      else
         game.get_player(pindex).play_sound({ path = "utility/cannot_build" })
         printout("Error: rail placement not defined", pindex)
         game.get_player(pindex).clear_cursor()
         return
      end
   end

   --6 Remove rail units from the player's hand
   game.get_player(pindex).cursor_stack.count = game.get_player(pindex).cursor_stack.count - 5
   game.get_player(pindex).clear_cursor()

   --7. Sounds and results
<<<<<<< HEAD
   game.get_player(pindex).play_sound({ path = "entity-build/straight-rail" })
   game.get_player(pindex).play_sound({ path = "entity-build/curved-rail" })
   local result = "Rail fork built with 2 exits, " .. build_comment
   if include_forward then result = "Rail fork built with 3 exits, " .. build_comment end
   printout(result, pindex)
=======
   game.get_player(pindex).play_sound{path = "entity-build/straight-rail"}
   game.get_player(pindex).play_sound{path = "entity-build/curved-rail"}
   local result = "Rail fork built with exits at " .. build_comment
   if include_left then
      result = "left, " .. build_comment
   end
   if include_right then
      result = "right, " .. build_comment
   end
   if include_forward then
      result = "forward, " .. build_comment
   end
   result = result .. build_comment
   printout(result,pindex)
>>>>>>> 26b3c975
   return
end

--Builds a rail bypass junction with 2 rails
function mod.build_rail_bypass_junction(anchor_rail, pindex)
   local build_comment = ""
   local surf = game.get_player(pindex).surface
   local stack = game.get_player(pindex).cursor_stack
   local stack2 = nil
   local pos = nil
   local dir = -1
   local build_area = nil
   local can_place_all = true
   local is_end_rail
   local anchor_dir = anchor_rail.direction

   --1A. Firstly, check if the player has enough rails to place this (20 units)
   if not (stack.valid and stack.valid_for_read and stack.name == "rail" and stack.count >= 20) then
      --Check if the inventory has enough
      if players[pindex].inventory.lua_inventory.get_item_count("rail") < 20 then
         game.get_player(pindex).play_sound({ path = "utility/cannot_build" })
         printout("You need at least 20 rails in your inventory to build this.", pindex)
         return
      else
         --Take from the inventory.
         stack2 = players[pindex].inventory.lua_inventory.find_item_stack("rail")
         game.get_player(pindex).cursor_stack.swap_stack(stack2)
         stack = game.get_player(pindex).cursor_stack
         players[pindex].inventory.max = #players[pindex].inventory.lua_inventory
      end
   end

   --1B. Check if the player has enough rail signals to place this (4 units)
   if not (stack.valid and stack.valid_for_read and stack.name == "rail-chain-signal" and stack.count >= 4) then
      --Check if the inventory has enough
      if players[pindex].inventory.lua_inventory.get_item_count("rail-chain-signal") < 4 then
         game.get_player(pindex).play_sound({ path = "utility/cannot_build" })
         printout("You need at least 4 rail chain signals in your inventory to build this.", pindex)
         return
      else
         --Good to go.
      end
   end

   --2. Secondly, verify the end rail and find its direction
   is_end_rail, dir, build_comment = fa_rails.check_end_rail(anchor_rail, pindex)
   if not is_end_rail then
      game.get_player(pindex).play_sound({ path = "utility/cannot_build" })
      printout(build_comment, pindex)
      game.get_player(pindex).clear_cursor()
      return
   end
   pos = anchor_rail.position

   --3. Clear trees and rocks in the build area, can be tuned later...
   temp1, build_comment = fa_mining_tools.clear_obstacles_in_circle(pos, 21, pindex)

   --4A. Check if every object can be placed (LEFT)
   if dir == dirs.north then
      can_place_all = can_place_all
         and surf.can_place_entity({
            name = "curved-rail",
            position = { pos.x - 00, pos.y - 04 },
            direction = dirs.north,
            force = game.forces.player,
         })
      can_place_all = can_place_all
         and surf.can_place_entity({
            name = "straight-rail",
            position = { pos.x - 04, pos.y - 08 },
            direction = dirs.northeast,
            force = game.forces.player,
         })
      can_place_all = can_place_all
         and surf.can_place_entity({
            name = "straight-rail",
            position = { pos.x - 04, pos.y - 10 },
            direction = dirs.southwest,
            force = game.forces.player,
         })
      can_place_all = can_place_all
         and surf.can_place_entity({
            name = "curved-rail",
            position = { pos.x - 06, pos.y - 12 },
            direction = dirs.south,
            force = game.forces.player,
         })
      can_place_all = can_place_all
         and surf.can_place_entity({
            name = "straight-rail",
            position = { pos.x - 08, pos.y - 18 },
            direction = dirs.north,
            force = game.forces.player,
         })
   elseif dir == dirs.east then
      can_place_all = can_place_all
         and surf.can_place_entity({
            name = "curved-rail",
            position = { pos.x + 06, pos.y - 00 },
            direction = dirs.east,
            force = game.forces.player,
         })
      can_place_all = can_place_all
         and surf.can_place_entity({
            name = "straight-rail",
            position = { pos.x + 08, pos.y - 04 },
            direction = dirs.southeast,
            force = game.forces.player,
         })
      can_place_all = can_place_all
         and surf.can_place_entity({
            name = "straight-rail",
            position = { pos.x + 10, pos.y - 04 },
            direction = dirs.northwest,
            force = game.forces.player,
         })
      can_place_all = can_place_all
         and surf.can_place_entity({
            name = "curved-rail",
            position = { pos.x + 14, pos.y - 06 },
            direction = dirs.west,
            force = game.forces.player,
         })
      can_place_all = can_place_all
         and surf.can_place_entity({
            name = "straight-rail",
            position = { pos.x + 18, pos.y - 08 },
            direction = dirs.east,
            force = game.forces.player,
         })
   elseif dir == dirs.south then
      can_place_all = can_place_all
         and surf.can_place_entity({
            name = "curved-rail",
            position = { pos.x + 02, pos.y + 06 },
            direction = dirs.south,
            force = game.forces.player,
         })
      can_place_all = can_place_all
         and surf.can_place_entity({
            name = "straight-rail",
            position = { pos.x + 04, pos.y + 08 },
            direction = dirs.southwest,
            force = game.forces.player,
         })
      can_place_all = can_place_all
         and surf.can_place_entity({
            name = "straight-rail",
            position = { pos.x + 04, pos.y + 10 },
            direction = dirs.northeast,
            force = game.forces.player,
         })
      can_place_all = can_place_all
         and surf.can_place_entity({
            name = "curved-rail",
            position = { pos.x + 08, pos.y + 14 },
            direction = dirs.north,
            force = game.forces.player,
         })
      can_place_all = can_place_all
         and surf.can_place_entity({
            name = "straight-rail",
            position = { pos.x + 08, pos.y + 18 },
            direction = dirs.north,
            force = game.forces.player,
         })
   elseif dir == dirs.west then
      can_place_all = can_place_all
         and surf.can_place_entity({
            name = "curved-rail",
            position = { pos.x - 04, pos.y + 02 },
            direction = dirs.west,
            force = game.forces.player,
         })
      can_place_all = can_place_all
         and surf.can_place_entity({
            name = "straight-rail",
            position = { pos.x - 08, pos.y + 04 },
            direction = dirs.northwest,
            force = game.forces.player,
         })
      can_place_all = can_place_all
         and surf.can_place_entity({
            name = "straight-rail",
            position = { pos.x - 10, pos.y + 04 },
            direction = dirs.southeast,
            force = game.forces.player,
         })
      can_place_all = can_place_all
         and surf.can_place_entity({
            name = "curved-rail",
            position = { pos.x - 12, pos.y + 08 },
            direction = dirs.east,
            force = game.forces.player,
         })
      can_place_all = can_place_all
         and surf.can_place_entity({
            name = "straight-rail",
            position = { pos.x - 18, pos.y + 08 },
            direction = dirs.west,
            force = game.forces.player,
         })
   end

   --4B. Check if every object can be placed (RIGHT)
   if dir == dirs.north then
      can_place_all = can_place_all
         and surf.can_place_entity({
            name = "curved-rail",
            position = { pos.x + 02, pos.y - 04 },
            direction = dirs.northeast,
            force = game.forces.player,
         })
      can_place_all = can_place_all
         and surf.can_place_entity({
            name = "straight-rail",
            position = { pos.x + 04, pos.y - 08 },
            direction = dirs.northwest,
            force = game.forces.player,
         })
      can_place_all = can_place_all
         and surf.can_place_entity({
            name = "straight-rail",
            position = { pos.x + 04, pos.y - 10 },
            direction = dirs.southeast,
            force = game.forces.player,
         })
      can_place_all = can_place_all
         and surf.can_place_entity({
            name = "curved-rail",
            position = { pos.x + 08, pos.y - 12 },
            direction = dirs.southwest,
            force = game.forces.player,
         })
      can_place_all = can_place_all
         and surf.can_place_entity({
            name = "straight-rail",
            position = { pos.x + 08, pos.y - 18 },
            direction = dirs.north,
            force = game.forces.player,
         })
   elseif dir == dirs.east then
      can_place_all = can_place_all
         and surf.can_place_entity({
            name = "curved-rail",
            position = { pos.x + 06, pos.y + 02 },
            direction = dirs.southeast,
            force = game.forces.player,
         })
      can_place_all = can_place_all
         and surf.can_place_entity({
            name = "straight-rail",
            position = { pos.x + 08, pos.y + 04 },
            direction = dirs.northeast,
            force = game.forces.player,
         })
      can_place_all = can_place_all
         and surf.can_place_entity({
            name = "straight-rail",
            position = { pos.x + 10, pos.y + 04 },
            direction = dirs.southwest,
            force = game.forces.player,
         })
      can_place_all = can_place_all
         and surf.can_place_entity({
            name = "curved-rail",
            position = { pos.x + 14, pos.y + 08 },
            direction = dirs.northwest,
            force = game.forces.player,
         })
      can_place_all = can_place_all
         and surf.can_place_entity({
            name = "straight-rail",
            position = { pos.x + 18, pos.y + 08 },
            direction = dirs.east,
            force = game.forces.player,
         })
   elseif dir == dirs.south then
      can_place_all = can_place_all
         and surf.can_place_entity({
            name = "curved-rail",
            position = { pos.x - 00, pos.y + 06 },
            direction = dirs.southwest,
            force = game.forces.player,
         })
      can_place_all = can_place_all
         and surf.can_place_entity({
            name = "straight-rail",
            position = { pos.x - 04, pos.y + 08 },
            direction = dirs.southeast,
            force = game.forces.player,
         })
      can_place_all = can_place_all
         and surf.can_place_entity({
            name = "straight-rail",
            position = { pos.x - 04, pos.y + 10 },
            direction = dirs.northwest,
            force = game.forces.player,
         })
      can_place_all = can_place_all
         and surf.can_place_entity({
            name = "curved-rail",
            position = { pos.x - 06, pos.y + 14 },
            direction = dirs.northeast,
            force = game.forces.player,
         })
      can_place_all = can_place_all
         and surf.can_place_entity({
            name = "straight-rail",
            position = { pos.x - 08, pos.y + 18 },
            direction = dirs.south,
            force = game.forces.player,
         })
   elseif dir == dirs.west then
      can_place_all = can_place_all
         and surf.can_place_entity({
            name = "curved-rail",
            position = { pos.x - 04, pos.y - 00 },
            direction = dirs.northwest,
            force = game.forces.player,
         })
      can_place_all = can_place_all
         and surf.can_place_entity({
            name = "straight-rail",
            position = { pos.x - 08, pos.y - 04 },
            direction = dirs.southwest,
            force = game.forces.player,
         })
      can_place_all = can_place_all
         and surf.can_place_entity({
            name = "straight-rail",
            position = { pos.x - 10, pos.y - 04 },
            direction = dirs.northeast,
            force = game.forces.player,
         })
      can_place_all = can_place_all
         and surf.can_place_entity({
            name = "curved-rail",
            position = { pos.x - 12, pos.y - 06 },
            direction = dirs.southeast,
            force = game.forces.player,
         })
      can_place_all = can_place_all
         and surf.can_place_entity({
            name = "straight-rail",
            position = { pos.x - 18, pos.y - 08 },
            direction = dirs.west,
            force = game.forces.player,
         })
   end

   --4C. Check if every object can be placed (SIGNALS)
   if dir == dirs.north then
      can_place_all = can_place_all
         and surf.can_place_entity({
            name = "rail-chain-signal",
            position = { pos.x + 01, pos.y - 00 },
            direction = dirs.south,
            force = game.forces.player,
         })
      can_place_all = can_place_all
         and surf.can_place_entity({
            name = "rail-chain-signal",
            position = { pos.x - 02, pos.y - 00 },
            direction = dirs.north,
            force = game.forces.player,
         })
      can_place_all = can_place_all
         and surf.can_place_entity({
            name = "rail-signal",
            position = { pos.x + 03, pos.y - 07 },
            direction = dirs.southwest,
            force = game.forces.player,
         })
      can_place_all = can_place_all
         and surf.can_place_entity({
            name = "rail-chain-signal",
            position = { pos.x - 04, pos.y - 07 },
            direction = dirs.northwest,
            force = game.forces.player,
         })
   elseif dir == dirs.east then
      can_place_all = can_place_all
         and surf.can_place_entity({
            name = "rail-chain-signal",
            position = { pos.x - 01, pos.y + 01 },
            direction = dirs.west,
            force = game.forces.player,
         })
      can_place_all = can_place_all
         and surf.can_place_entity({
            name = "rail-chain-signal",
            position = { pos.x - 01, pos.y - 02 },
            direction = dirs.east,
            force = game.forces.player,
         })
      can_place_all = can_place_all
         and surf.can_place_entity({
            name = "rail-signal",
            position = { pos.x + 06, pos.y + 03 },
            direction = dirs.northwest,
            force = game.forces.player,
         })
      can_place_all = can_place_all
         and surf.can_place_entity({
            name = "rail-chain-signal",
            position = { pos.x + 06, pos.y - 04 },
            direction = dirs.northeast,
            force = game.forces.player,
         })
   elseif dir == dirs.south then
      can_place_all = can_place_all
         and surf.can_place_entity({
            name = "rail-chain-signal",
            position = { pos.x - 02, pos.y - 00 },
            direction = dirs.north,
            force = game.forces.player,
         })
      can_place_all = can_place_all
         and surf.can_place_entity({
            name = "rail-chain-signal",
            position = { pos.x + 01, pos.y - 00 },
            direction = dirs.south,
            force = game.forces.player,
         })
      can_place_all = can_place_all
         and surf.can_place_entity({
            name = "rail-signal",
            position = { pos.x - 04, pos.y + 06 },
            direction = dirs.northeast,
            force = game.forces.player,
         })
      can_place_all = can_place_all
         and surf.can_place_entity({
            name = "rail-chain-signal",
            position = { pos.x + 03, pos.y + 06 },
            direction = dirs.southeast,
            force = game.forces.player,
         })
   elseif dir == dirs.west then
      can_place_all = can_place_all
         and surf.can_place_entity({
            name = "rail-chain-signal",
            position = { pos.x - 00, pos.y - 02 },
            direction = dirs.east,
            force = game.forces.player,
         })
      can_place_all = can_place_all
         and surf.can_place_entity({
            name = "rail-chain-signal",
            position = { pos.x - 00, pos.y + 01 },
            direction = dirs.west,
            force = game.forces.player,
         })
      can_place_all = can_place_all
         and surf.can_place_entity({
            name = "rail-signal",
            position = { pos.x - 07, pos.y - 04 },
            direction = dirs.southeast,
            force = game.forces.player,
         })
      can_place_all = can_place_all
         and surf.can_place_entity({
            name = "rail-chain-signal",
            position = { pos.x - 07, pos.y + 03 },
            direction = dirs.southwest,
            force = game.forces.player,
         })
   end

   if dir == dirs.northeast or dir == dirs.northwest or dir == dirs.southeast or dir == dirs.southwest then
      can_place_all = false
   end

   if not can_place_all then
      game.get_player(pindex).play_sound({ path = "utility/cannot_build" })
      printout("Building area occupied.", pindex)
      game.get_player(pindex).clear_cursor()
      return
   end

   --5A. Build the rail entities to create the turn (LEFT)
   if dir == dirs.north then
      surf.create_entity({
         name = "curved-rail",
         position = { pos.x - 00, pos.y - 04 },
         direction = dirs.north,
         force = game.forces.player,
      })
      surf.create_entity({
         name = "straight-rail",
         position = { pos.x - 04, pos.y - 08 },
         direction = dirs.northeast,
         force = game.forces.player,
      })
      surf.create_entity({
         name = "straight-rail",
         position = { pos.x - 04, pos.y - 10 },
         direction = dirs.southwest,
         force = game.forces.player,
      })
      surf.create_entity({
         name = "curved-rail",
         position = { pos.x - 06, pos.y - 12 },
         direction = dirs.south,
         force = game.forces.player,
      })
      surf.create_entity({
         name = "straight-rail",
         position = { pos.x - 08, pos.y - 18 },
         direction = dirs.north,
         force = game.forces.player,
      })
   elseif dir == dirs.east then
      surf.create_entity({
         name = "curved-rail",
         position = { pos.x + 06, pos.y - 00 },
         direction = dirs.east,
         force = game.forces.player,
      })
      surf.create_entity({
         name = "straight-rail",
         position = { pos.x + 08, pos.y - 04 },
         direction = dirs.southeast,
         force = game.forces.player,
      })
      surf.create_entity({
         name = "straight-rail",
         position = { pos.x + 10, pos.y - 04 },
         direction = dirs.northwest,
         force = game.forces.player,
      })
      surf.create_entity({
         name = "curved-rail",
         position = { pos.x + 14, pos.y - 06 },
         direction = dirs.west,
         force = game.forces.player,
      })
      surf.create_entity({
         name = "straight-rail",
         position = { pos.x + 18, pos.y - 08 },
         direction = dirs.east,
         force = game.forces.player,
      })
   elseif dir == dirs.south then
      surf.create_entity({
         name = "curved-rail",
         position = { pos.x + 02, pos.y + 06 },
         direction = dirs.south,
         force = game.forces.player,
      })
      surf.create_entity({
         name = "straight-rail",
         position = { pos.x + 04, pos.y + 08 },
         direction = dirs.southwest,
         force = game.forces.player,
      })
      surf.create_entity({
         name = "straight-rail",
         position = { pos.x + 04, pos.y + 10 },
         direction = dirs.northeast,
         force = game.forces.player,
      })
      surf.create_entity({
         name = "curved-rail",
         position = { pos.x + 08, pos.y + 14 },
         direction = dirs.north,
         force = game.forces.player,
      })
      surf.create_entity({
         name = "straight-rail",
         position = { pos.x + 08, pos.y + 18 },
         direction = dirs.north,
         force = game.forces.player,
      })
   elseif dir == dirs.west then
      surf.create_entity({
         name = "curved-rail",
         position = { pos.x - 04, pos.y + 02 },
         direction = dirs.west,
         force = game.forces.player,
      })
      surf.create_entity({
         name = "straight-rail",
         position = { pos.x - 08, pos.y + 04 },
         direction = dirs.northwest,
         force = game.forces.player,
      })
      surf.create_entity({
         name = "straight-rail",
         position = { pos.x - 10, pos.y + 04 },
         direction = dirs.southeast,
         force = game.forces.player,
      })
      surf.create_entity({
         name = "curved-rail",
         position = { pos.x - 12, pos.y + 08 },
         direction = dirs.east,
         force = game.forces.player,
      })
      surf.create_entity({
         name = "straight-rail",
         position = { pos.x - 18, pos.y + 08 },
         direction = dirs.west,
         force = game.forces.player,
      })
   end

   --5B. Build the rail entities to create the turn (RIGHT)
   if dir == dirs.north then
      surf.create_entity({
         name = "curved-rail",
         position = { pos.x + 02, pos.y - 04 },
         direction = dirs.northeast,
         force = game.forces.player,
      })
      surf.create_entity({
         name = "straight-rail",
         position = { pos.x + 04, pos.y - 08 },
         direction = dirs.northwest,
         force = game.forces.player,
      })
      surf.create_entity({
         name = "straight-rail",
         position = { pos.x + 04, pos.y - 10 },
         direction = dirs.southeast,
         force = game.forces.player,
      })
      surf.create_entity({
         name = "curved-rail",
         position = { pos.x + 08, pos.y - 12 },
         direction = dirs.southwest,
         force = game.forces.player,
      })
      surf.create_entity({
         name = "straight-rail",
         position = { pos.x + 08, pos.y - 18 },
         direction = dirs.north,
         force = game.forces.player,
      })
   elseif dir == dirs.east then
      surf.create_entity({
         name = "curved-rail",
         position = { pos.x + 06, pos.y + 02 },
         direction = dirs.southeast,
         force = game.forces.player,
      })
      surf.create_entity({
         name = "straight-rail",
         position = { pos.x + 08, pos.y + 04 },
         direction = dirs.northeast,
         force = game.forces.player,
      })
      surf.create_entity({
         name = "straight-rail",
         position = { pos.x + 10, pos.y + 04 },
         direction = dirs.southwest,
         force = game.forces.player,
      })
      surf.create_entity({
         name = "curved-rail",
         position = { pos.x + 14, pos.y + 08 },
         direction = dirs.northwest,
         force = game.forces.player,
      })
      surf.create_entity({
         name = "straight-rail",
         position = { pos.x + 18, pos.y + 08 },
         direction = dirs.east,
         force = game.forces.player,
      })
   elseif dir == dirs.south then
      surf.create_entity({
         name = "curved-rail",
         position = { pos.x - 00, pos.y + 06 },
         direction = dirs.southwest,
         force = game.forces.player,
      })
      surf.create_entity({
         name = "straight-rail",
         position = { pos.x - 04, pos.y + 08 },
         direction = dirs.southeast,
         force = game.forces.player,
      })
      surf.create_entity({
         name = "straight-rail",
         position = { pos.x - 04, pos.y + 10 },
         direction = dirs.northwest,
         force = game.forces.player,
      })
      surf.create_entity({
         name = "curved-rail",
         position = { pos.x - 06, pos.y + 14 },
         direction = dirs.northeast,
         force = game.forces.player,
      })
      surf.create_entity({
         name = "straight-rail",
         position = { pos.x - 08, pos.y + 18 },
         direction = dirs.south,
         force = game.forces.player,
      })
   elseif dir == dirs.west then
      surf.create_entity({
         name = "curved-rail",
         position = { pos.x - 04, pos.y - 00 },
         direction = dirs.northwest,
         force = game.forces.player,
      })
      surf.create_entity({
         name = "straight-rail",
         position = { pos.x - 08, pos.y - 04 },
         direction = dirs.southwest,
         force = game.forces.player,
      })
      surf.create_entity({
         name = "straight-rail",
         position = { pos.x - 10, pos.y - 04 },
         direction = dirs.northeast,
         force = game.forces.player,
      })
      surf.create_entity({
         name = "curved-rail",
         position = { pos.x - 12, pos.y - 06 },
         direction = dirs.southeast,
         force = game.forces.player,
      })
      surf.create_entity({
         name = "straight-rail",
         position = { pos.x - 18, pos.y - 08 },
         direction = dirs.west,
         force = game.forces.player,
      })
   end

   --5C. Place rail signals (4)
   if dir == dirs.north then
      surf.create_entity({
         name = "rail-chain-signal",
         position = { pos.x + 01, pos.y - 00 },
         direction = dirs.south,
         force = game.forces.player,
      })
      surf.create_entity({
         name = "rail-chain-signal",
         position = { pos.x - 02, pos.y - 00 },
         direction = dirs.north,
         force = game.forces.player,
      })
      surf.create_entity({
         name = "rail-signal",
         position = { pos.x + 03, pos.y - 07 },
         direction = dirs.southwest,
         force = game.forces.player,
      })
      surf.create_entity({
         name = "rail-chain-signal",
         position = { pos.x - 04, pos.y - 07 },
         direction = dirs.northwest,
         force = game.forces.player,
      })
   elseif dir == dirs.east then
      surf.create_entity({
         name = "rail-chain-signal",
         position = { pos.x - 01, pos.y + 01 },
         direction = dirs.west,
         force = game.forces.player,
      })
      surf.create_entity({
         name = "rail-chain-signal",
         position = { pos.x - 01, pos.y - 02 },
         direction = dirs.east,
         force = game.forces.player,
      })
      surf.create_entity({
         name = "rail-signal",
         position = { pos.x + 06, pos.y + 03 },
         direction = dirs.northwest,
         force = game.forces.player,
      })
      surf.create_entity({
         name = "rail-chain-signal",
         position = { pos.x + 06, pos.y - 04 },
         direction = dirs.northeast,
         force = game.forces.player,
      })
   elseif dir == dirs.south then
      surf.create_entity({
         name = "rail-chain-signal",
         position = { pos.x - 02, pos.y - 00 },
         direction = dirs.north,
         force = game.forces.player,
      })
      surf.create_entity({
         name = "rail-chain-signal",
         position = { pos.x + 01, pos.y - 00 },
         direction = dirs.south,
         force = game.forces.player,
      })
      surf.create_entity({
         name = "rail-signal",
         position = { pos.x - 04, pos.y + 06 },
         direction = dirs.northeast,
         force = game.forces.player,
      })
      surf.create_entity({
         name = "rail-chain-signal",
         position = { pos.x + 03, pos.y + 06 },
         direction = dirs.southeast,
         force = game.forces.player,
      })
   elseif dir == dirs.west then
      surf.create_entity({
         name = "rail-chain-signal",
         position = { pos.x - 00, pos.y - 02 },
         direction = dirs.east,
         force = game.forces.player,
      })
      surf.create_entity({
         name = "rail-chain-signal",
         position = { pos.x - 00, pos.y + 01 },
         direction = dirs.west,
         force = game.forces.player,
      })
      surf.create_entity({
         name = "rail-signal",
         position = { pos.x - 07, pos.y - 04 },
         direction = dirs.southeast,
         force = game.forces.player,
      })
      surf.create_entity({
         name = "rail-chain-signal",
         position = { pos.x - 07, pos.y + 03 },
         direction = dirs.southwest,
         force = game.forces.player,
      })
   end

   --6 Remove rail units from the player's hand
   game.get_player(pindex).cursor_stack.count = game.get_player(pindex).cursor_stack.count - 20
   game.get_player(pindex).clear_cursor()
   game.get_player(pindex).get_main_inventory().remove({ name = "rail-chain-signal", count = 4 })

   --7. Sounds and results
   game.get_player(pindex).play_sound({ path = "entity-build/straight-rail" })
   game.get_player(pindex).play_sound({ path = "entity-build/curved-rail" })
   game.get_player(pindex).play_sound({ path = "entity-build/straight-rail" })
   game.get_player(pindex).play_sound({ path = "entity-build/curved-rail" })
   local result = "Rail bypass junction built, " .. build_comment
   printout(result, pindex)
   return
end

--WIP #91: Builds a rail bypass junction with 3 rails
function mod.build_rail_bypass_junction_triple(anchor_rail, pindex)
   local build_comment = ""
   local surf = game.get_player(pindex).surface
   local stack = game.get_player(pindex).cursor_stack
   local stack2 = nil
   local pos = nil
   local dir = -1
   local build_area = nil
   local can_place_all = true
   local is_end_rail
   local anchor_dir = anchor_rail.direction

   --1A. Firstly, check if the player has enough rails to place this (25 units)
   if not (stack.valid and stack.valid_for_read and stack.name == "rail" and stack.count >= 25) then
      --Check if the inventory has enough
      if players[pindex].inventory.lua_inventory.get_item_count("rail") < 25 then
         game.get_player(pindex).play_sound({ path = "utility/cannot_build" })
         printout("You need at least 25 rails in your inventory to build this.", pindex)
         return
      else
         --Take from the inventory.
         stack2 = players[pindex].inventory.lua_inventory.find_item_stack("rail")
         game.get_player(pindex).cursor_stack.swap_stack(stack2)
         stack = game.get_player(pindex).cursor_stack
         players[pindex].inventory.max = #players[pindex].inventory.lua_inventory
      end
   end

   --1B. Check if the player has enough rail signals to place this (6 units)
   if not (stack.valid and stack.valid_for_read and stack.name == "rail-chain-signal" and stack.count >= 6) then
      --Check if the inventory has enough
      if players[pindex].inventory.lua_inventory.get_item_count("rail-chain-signal") < 6 then
         game.get_player(pindex).play_sound({ path = "utility/cannot_build" })
         printout("You need at least 6 rail chain signals in your inventory to build this.", pindex)
         return
      else
         --Good to go.
      end
   end

   --2. Secondly, verify the end rail and find its direction
   is_end_rail, dir, build_comment = fa_rails.check_end_rail(anchor_rail, pindex)
   if not is_end_rail then
      game.get_player(pindex).play_sound({ path = "utility/cannot_build" })
      printout(build_comment, pindex)
      game.get_player(pindex).clear_cursor()
      return
   end
   pos = anchor_rail.position

   --3. Clear trees and rocks in the build area, can be tuned later...
   temp1, build_comment = fa_mining_tools.clear_obstacles_in_circle(pos, 21, pindex)

   --4A. Check if every object can be placed (LEFT)
   if dir == dirs.north then
      can_place_all = can_place_all
         and surf.can_place_entity({
            name = "curved-rail",
            position = { pos.x - 00, pos.y - 04 },
            direction = dirs.north,
            force = game.forces.player,
         })
      can_place_all = can_place_all
         and surf.can_place_entity({
            name = "straight-rail",
            position = { pos.x - 04, pos.y - 08 },
            direction = dirs.northeast,
            force = game.forces.player,
         })
      can_place_all = can_place_all
         and surf.can_place_entity({
            name = "straight-rail",
            position = { pos.x - 04, pos.y - 10 },
            direction = dirs.southwest,
            force = game.forces.player,
         })
      can_place_all = can_place_all
         and surf.can_place_entity({
            name = "curved-rail",
            position = { pos.x - 06, pos.y - 12 },
            direction = dirs.south,
            force = game.forces.player,
         })
      can_place_all = can_place_all
         and surf.can_place_entity({
            name = "straight-rail",
            position = { pos.x - 08, pos.y - 18 },
            direction = dirs.north,
            force = game.forces.player,
         })
   elseif dir == dirs.east then
      can_place_all = can_place_all
         and surf.can_place_entity({
            name = "curved-rail",
            position = { pos.x + 06, pos.y - 00 },
            direction = dirs.east,
            force = game.forces.player,
         })
      can_place_all = can_place_all
         and surf.can_place_entity({
            name = "straight-rail",
            position = { pos.x + 08, pos.y - 04 },
            direction = dirs.southeast,
            force = game.forces.player,
         })
      can_place_all = can_place_all
         and surf.can_place_entity({
            name = "straight-rail",
            position = { pos.x + 10, pos.y - 04 },
            direction = dirs.northwest,
            force = game.forces.player,
         })
      can_place_all = can_place_all
         and surf.can_place_entity({
            name = "curved-rail",
            position = { pos.x + 14, pos.y - 06 },
            direction = dirs.west,
            force = game.forces.player,
         })
      can_place_all = can_place_all
         and surf.can_place_entity({
            name = "straight-rail",
            position = { pos.x + 18, pos.y - 08 },
            direction = dirs.east,
            force = game.forces.player,
         })
   elseif dir == dirs.south then
      can_place_all = can_place_all
         and surf.can_place_entity({
            name = "curved-rail",
            position = { pos.x + 02, pos.y + 06 },
            direction = dirs.south,
            force = game.forces.player,
         })
      can_place_all = can_place_all
         and surf.can_place_entity({
            name = "straight-rail",
            position = { pos.x + 04, pos.y + 08 },
            direction = dirs.southwest,
            force = game.forces.player,
         })
      can_place_all = can_place_all
         and surf.can_place_entity({
            name = "straight-rail",
            position = { pos.x + 04, pos.y + 10 },
            direction = dirs.northeast,
            force = game.forces.player,
         })
      can_place_all = can_place_all
         and surf.can_place_entity({
            name = "curved-rail",
            position = { pos.x + 08, pos.y + 14 },
            direction = dirs.north,
            force = game.forces.player,
         })
      can_place_all = can_place_all
         and surf.can_place_entity({
            name = "straight-rail",
            position = { pos.x + 08, pos.y + 18 },
            direction = dirs.north,
            force = game.forces.player,
         })
   elseif dir == dirs.west then
      can_place_all = can_place_all
         and surf.can_place_entity({
            name = "curved-rail",
            position = { pos.x - 04, pos.y + 02 },
            direction = dirs.west,
            force = game.forces.player,
         })
      can_place_all = can_place_all
         and surf.can_place_entity({
            name = "straight-rail",
            position = { pos.x - 08, pos.y + 04 },
            direction = dirs.northwest,
            force = game.forces.player,
         })
      can_place_all = can_place_all
         and surf.can_place_entity({
            name = "straight-rail",
            position = { pos.x - 10, pos.y + 04 },
            direction = dirs.southeast,
            force = game.forces.player,
         })
      can_place_all = can_place_all
         and surf.can_place_entity({
            name = "curved-rail",
            position = { pos.x - 12, pos.y + 08 },
            direction = dirs.east,
            force = game.forces.player,
         })
      can_place_all = can_place_all
         and surf.can_place_entity({
            name = "straight-rail",
            position = { pos.x - 18, pos.y + 08 },
            direction = dirs.west,
            force = game.forces.player,
         })
   end

   --4B. Check if every object can be placed (RIGHT)
   if dir == dirs.north then
      can_place_all = can_place_all
         and surf.can_place_entity({
            name = "curved-rail",
            position = { pos.x + 02, pos.y - 04 },
            direction = dirs.northeast,
            force = game.forces.player,
         })
      can_place_all = can_place_all
         and surf.can_place_entity({
            name = "straight-rail",
            position = { pos.x + 04, pos.y - 08 },
            direction = dirs.northwest,
            force = game.forces.player,
         })
      can_place_all = can_place_all
         and surf.can_place_entity({
            name = "straight-rail",
            position = { pos.x + 04, pos.y - 10 },
            direction = dirs.southeast,
            force = game.forces.player,
         })
      can_place_all = can_place_all
         and surf.can_place_entity({
            name = "curved-rail",
            position = { pos.x + 08, pos.y - 12 },
            direction = dirs.southwest,
            force = game.forces.player,
         })
      can_place_all = can_place_all
         and surf.can_place_entity({
            name = "straight-rail",
            position = { pos.x + 08, pos.y - 18 },
            direction = dirs.north,
            force = game.forces.player,
         })
   elseif dir == dirs.east then
      can_place_all = can_place_all
         and surf.can_place_entity({
            name = "curved-rail",
            position = { pos.x + 06, pos.y + 02 },
            direction = dirs.southeast,
            force = game.forces.player,
         })
      can_place_all = can_place_all
         and surf.can_place_entity({
            name = "straight-rail",
            position = { pos.x + 08, pos.y + 04 },
            direction = dirs.northeast,
            force = game.forces.player,
         })
      can_place_all = can_place_all
         and surf.can_place_entity({
            name = "straight-rail",
            position = { pos.x + 10, pos.y + 04 },
            direction = dirs.southwest,
            force = game.forces.player,
         })
      can_place_all = can_place_all
         and surf.can_place_entity({
            name = "curved-rail",
            position = { pos.x + 14, pos.y + 08 },
            direction = dirs.northwest,
            force = game.forces.player,
         })
      can_place_all = can_place_all
         and surf.can_place_entity({
            name = "straight-rail",
            position = { pos.x + 18, pos.y + 08 },
            direction = dirs.east,
            force = game.forces.player,
         })
   elseif dir == dirs.south then
      can_place_all = can_place_all
         and surf.can_place_entity({
            name = "curved-rail",
            position = { pos.x - 00, pos.y + 06 },
            direction = dirs.southwest,
            force = game.forces.player,
         })
      can_place_all = can_place_all
         and surf.can_place_entity({
            name = "straight-rail",
            position = { pos.x - 04, pos.y + 08 },
            direction = dirs.southeast,
            force = game.forces.player,
         })
      can_place_all = can_place_all
         and surf.can_place_entity({
            name = "straight-rail",
            position = { pos.x - 04, pos.y + 10 },
            direction = dirs.northwest,
            force = game.forces.player,
         })
      can_place_all = can_place_all
         and surf.can_place_entity({
            name = "curved-rail",
            position = { pos.x - 06, pos.y + 14 },
            direction = dirs.northeast,
            force = game.forces.player,
         })
      can_place_all = can_place_all
         and surf.can_place_entity({
            name = "straight-rail",
            position = { pos.x - 08, pos.y + 18 },
            direction = dirs.south,
            force = game.forces.player,
         })
   elseif dir == dirs.west then
<<<<<<< HEAD
      can_place_all = can_place_all
         and surf.can_place_entity({
            name = "curved-rail",
            position = { pos.x - 04, pos.y - 00 },
            direction = dirs.northwest,
            force = game.forces.player,
         })
      can_place_all = can_place_all
         and surf.can_place_entity({
            name = "straight-rail",
            position = { pos.x - 08, pos.y - 04 },
            direction = dirs.southwest,
            force = game.forces.player,
         })
      can_place_all = can_place_all
         and surf.can_place_entity({
            name = "straight-rail",
            position = { pos.x - 10, pos.y - 04 },
            direction = dirs.northeast,
            force = game.forces.player,
         })
      can_place_all = can_place_all
         and surf.can_place_entity({
            name = "curved-rail",
            position = { pos.x - 12, pos.y - 06 },
            direction = dirs.southeast,
            force = game.forces.player,
         })
      can_place_all = can_place_all
         and surf.can_place_entity({
            name = "straight-rail",
            position = { pos.x - 18, pos.y - 08 },
            direction = dirs.west,
            force = game.forces.player,
         })
   end

   --4C. Check if every object can be placed (MIDDLE) todo*** also be okay with there already being straight rails here
   if dir == dirs.north then
      can_place_all = can_place_all
         and (
            surf.can_place_entity({
               name = "straight-rail",
               position = { pos.x + 08, pos.y - 18 },
               direction = dirs.north,
               force = game.forces.player,
            }) or true
         )
=======
      can_place_all = can_place_all and surf.can_place_entity{name = "curved-rail"  , position = {pos.x-04, pos.y-00}, direction = dirs.northwest, force = game.forces.player}
      can_place_all = can_place_all and surf.can_place_entity{name = "straight-rail", position = {pos.x-08, pos.y-04}, direction = dirs.southwest, force = game.forces.player}
      can_place_all = can_place_all and surf.can_place_entity{name = "straight-rail", position = {pos.x-10, pos.y-04}, direction = dirs.northeast, force = game.forces.player}
      can_place_all = can_place_all and surf.can_place_entity{name = "curved-rail"  , position = {pos.x-12, pos.y-06}, direction = dirs.southeast, force = game.forces.player}
      can_place_all = can_place_all and surf.can_place_entity{name = "straight-rail", position = {pos.x-18, pos.y-08}, direction = dirs.west, force = game.forces.player}
   end
   
   --4C. Check if every object can be placed (MIDDLE) WIP *** also needs to be okay with there already being straight rails here 
   if dir == dirs.north then 
      can_place_all = can_place_all and (surf.can_place_entity{name = "straight-rail", position = {pos.x+08, pos.y-18}, direction = dirs.north, force = game.forces.player} or true)
>>>>>>> 26b3c975
   elseif dir == dirs.east then
      can_place_all = can_place_all
         and (
            surf.can_place_entity({
               name = "straight-rail",
               position = { pos.x + 18, pos.y + 08 },
               direction = dirs.east,
               force = game.forces.player,
            }) or true
         )
   elseif dir == dirs.south then
      can_place_all = can_place_all
         and (
            surf.can_place_entity({
               name = "straight-rail",
               position = { pos.x - 08, pos.y + 18 },
               direction = dirs.south,
               force = game.forces.player,
            }) or true
         )
   elseif dir == dirs.west then
      can_place_all = can_place_all
         and (
            surf.can_place_entity({
               name = "straight-rail",
               position = { pos.x - 18, pos.y - 08 },
               direction = dirs.west,
               force = game.forces.player,
            }) or true
         )
   end
<<<<<<< HEAD

   --4D. Check if every object can be placed (SIGNALS) todo ***
   if dir == dirs.north then
      can_place_all = can_place_all
         and surf.can_place_entity({
            name = "rail-chain-signal",
            position = { pos.x + 01, pos.y - 00 },
            direction = dirs.south,
            force = game.forces.player,
         })
      can_place_all = can_place_all
         and surf.can_place_entity({
            name = "rail-chain-signal",
            position = { pos.x - 02, pos.y - 00 },
            direction = dirs.north,
            force = game.forces.player,
         })
      can_place_all = can_place_all
         and surf.can_place_entity({
            name = "rail-signal",
            position = { pos.x + 03, pos.y - 07 },
            direction = dirs.southwest,
            force = game.forces.player,
         })
      can_place_all = can_place_all
         and surf.can_place_entity({
            name = "rail-chain-signal",
            position = { pos.x - 04, pos.y - 07 },
            direction = dirs.northwest,
            force = game.forces.player,
         })
=======
   
   --4D. Check if every object can be placed (SIGNALS) WIP ***
   if dir == dirs.north then 
      can_place_all = can_place_all and surf.can_place_entity{name = "rail-chain-signal", position = {pos.x+01, pos.y-00}, direction = dirs.south, force = game.forces.player}
      can_place_all = can_place_all and surf.can_place_entity{name = "rail-chain-signal", position = {pos.x-02, pos.y-00}, direction = dirs.north, force = game.forces.player}
      can_place_all = can_place_all and surf.can_place_entity{name = "rail-signal"      , position = {pos.x+03, pos.y-07}, direction = dirs.southwest, force = game.forces.player}
      can_place_all = can_place_all and surf.can_place_entity{name = "rail-chain-signal", position = {pos.x-04, pos.y-07}, direction = dirs.northwest, force = game.forces.player}
>>>>>>> 26b3c975
   elseif dir == dirs.east then
      can_place_all = can_place_all
         and surf.can_place_entity({
            name = "rail-chain-signal",
            position = { pos.x - 01, pos.y + 01 },
            direction = dirs.west,
            force = game.forces.player,
         })
      can_place_all = can_place_all
         and surf.can_place_entity({
            name = "rail-chain-signal",
            position = { pos.x - 01, pos.y - 02 },
            direction = dirs.east,
            force = game.forces.player,
         })
      can_place_all = can_place_all
         and surf.can_place_entity({
            name = "rail-signal",
            position = { pos.x + 06, pos.y + 03 },
            direction = dirs.northwest,
            force = game.forces.player,
         })
      can_place_all = can_place_all
         and surf.can_place_entity({
            name = "rail-chain-signal",
            position = { pos.x + 06, pos.y - 04 },
            direction = dirs.northeast,
            force = game.forces.player,
         })
   elseif dir == dirs.south then
      can_place_all = can_place_all
         and surf.can_place_entity({
            name = "rail-chain-signal",
            position = { pos.x - 02, pos.y - 00 },
            direction = dirs.north,
            force = game.forces.player,
         })
      can_place_all = can_place_all
         and surf.can_place_entity({
            name = "rail-chain-signal",
            position = { pos.x + 01, pos.y - 00 },
            direction = dirs.south,
            force = game.forces.player,
         })
      can_place_all = can_place_all
         and surf.can_place_entity({
            name = "rail-signal",
            position = { pos.x - 04, pos.y + 06 },
            direction = dirs.northeast,
            force = game.forces.player,
         })
      can_place_all = can_place_all
         and surf.can_place_entity({
            name = "rail-chain-signal",
            position = { pos.x + 03, pos.y + 06 },
            direction = dirs.southeast,
            force = game.forces.player,
         })
   elseif dir == dirs.west then
      can_place_all = can_place_all
         and surf.can_place_entity({
            name = "rail-chain-signal",
            position = { pos.x - 00, pos.y - 02 },
            direction = dirs.east,
            force = game.forces.player,
         })
      can_place_all = can_place_all
         and surf.can_place_entity({
            name = "rail-chain-signal",
            position = { pos.x - 00, pos.y + 01 },
            direction = dirs.west,
            force = game.forces.player,
         })
      can_place_all = can_place_all
         and surf.can_place_entity({
            name = "rail-signal",
            position = { pos.x - 07, pos.y - 04 },
            direction = dirs.southeast,
            force = game.forces.player,
         })
      can_place_all = can_place_all
         and surf.can_place_entity({
            name = "rail-chain-signal",
            position = { pos.x - 07, pos.y + 03 },
            direction = dirs.southwest,
            force = game.forces.player,
         })
   end

   if dir == dirs.northeast or dir == dirs.northwest or dir == dirs.southeast or dir == dirs.southwest then
      can_place_all = false
   end

   if not can_place_all then
      game.get_player(pindex).play_sound({ path = "utility/cannot_build" })
      printout("Building area occupied.", pindex)
      game.get_player(pindex).clear_cursor()
      return
   end

   --5A. Build the rail entities to create the turn (LEFT)
   if dir == dirs.north then
      surf.create_entity({
         name = "curved-rail",
         position = { pos.x - 00, pos.y - 04 },
         direction = dirs.north,
         force = game.forces.player,
      })
      surf.create_entity({
         name = "straight-rail",
         position = { pos.x - 04, pos.y - 08 },
         direction = dirs.northeast,
         force = game.forces.player,
      })
      surf.create_entity({
         name = "straight-rail",
         position = { pos.x - 04, pos.y - 10 },
         direction = dirs.southwest,
         force = game.forces.player,
      })
      surf.create_entity({
         name = "curved-rail",
         position = { pos.x - 06, pos.y - 12 },
         direction = dirs.south,
         force = game.forces.player,
      })
      surf.create_entity({
         name = "straight-rail",
         position = { pos.x - 08, pos.y - 18 },
         direction = dirs.north,
         force = game.forces.player,
      })
   elseif dir == dirs.east then
      surf.create_entity({
         name = "curved-rail",
         position = { pos.x + 06, pos.y - 00 },
         direction = dirs.east,
         force = game.forces.player,
      })
      surf.create_entity({
         name = "straight-rail",
         position = { pos.x + 08, pos.y - 04 },
         direction = dirs.southeast,
         force = game.forces.player,
      })
      surf.create_entity({
         name = "straight-rail",
         position = { pos.x + 10, pos.y - 04 },
         direction = dirs.northwest,
         force = game.forces.player,
      })
      surf.create_entity({
         name = "curved-rail",
         position = { pos.x + 14, pos.y - 06 },
         direction = dirs.west,
         force = game.forces.player,
      })
      surf.create_entity({
         name = "straight-rail",
         position = { pos.x + 18, pos.y - 08 },
         direction = dirs.east,
         force = game.forces.player,
      })
   elseif dir == dirs.south then
      surf.create_entity({
         name = "curved-rail",
         position = { pos.x + 02, pos.y + 06 },
         direction = dirs.south,
         force = game.forces.player,
      })
      surf.create_entity({
         name = "straight-rail",
         position = { pos.x + 04, pos.y + 08 },
         direction = dirs.southwest,
         force = game.forces.player,
      })
      surf.create_entity({
         name = "straight-rail",
         position = { pos.x + 04, pos.y + 10 },
         direction = dirs.northeast,
         force = game.forces.player,
      })
      surf.create_entity({
         name = "curved-rail",
         position = { pos.x + 08, pos.y + 14 },
         direction = dirs.north,
         force = game.forces.player,
      })
      surf.create_entity({
         name = "straight-rail",
         position = { pos.x + 08, pos.y + 18 },
         direction = dirs.north,
         force = game.forces.player,
      })
   elseif dir == dirs.west then
      surf.create_entity({
         name = "curved-rail",
         position = { pos.x - 04, pos.y + 02 },
         direction = dirs.west,
         force = game.forces.player,
      })
      surf.create_entity({
         name = "straight-rail",
         position = { pos.x - 08, pos.y + 04 },
         direction = dirs.northwest,
         force = game.forces.player,
      })
      surf.create_entity({
         name = "straight-rail",
         position = { pos.x - 10, pos.y + 04 },
         direction = dirs.southeast,
         force = game.forces.player,
      })
      surf.create_entity({
         name = "curved-rail",
         position = { pos.x - 12, pos.y + 08 },
         direction = dirs.east,
         force = game.forces.player,
      })
      surf.create_entity({
         name = "straight-rail",
         position = { pos.x - 18, pos.y + 08 },
         direction = dirs.west,
         force = game.forces.player,
      })
   end

   --5B. Build the rail entities to create the turn (RIGHT)
   if dir == dirs.north then
      surf.create_entity({
         name = "curved-rail",
         position = { pos.x + 02, pos.y - 04 },
         direction = dirs.northeast,
         force = game.forces.player,
      })
      surf.create_entity({
         name = "straight-rail",
         position = { pos.x + 04, pos.y - 08 },
         direction = dirs.northwest,
         force = game.forces.player,
      })
      surf.create_entity({
         name = "straight-rail",
         position = { pos.x + 04, pos.y - 10 },
         direction = dirs.southeast,
         force = game.forces.player,
      })
      surf.create_entity({
         name = "curved-rail",
         position = { pos.x + 08, pos.y - 12 },
         direction = dirs.southwest,
         force = game.forces.player,
      })
      surf.create_entity({
         name = "straight-rail",
         position = { pos.x + 08, pos.y - 18 },
         direction = dirs.north,
         force = game.forces.player,
      })
   elseif dir == dirs.east then
      surf.create_entity({
         name = "curved-rail",
         position = { pos.x + 06, pos.y + 02 },
         direction = dirs.southeast,
         force = game.forces.player,
      })
      surf.create_entity({
         name = "straight-rail",
         position = { pos.x + 08, pos.y + 04 },
         direction = dirs.northeast,
         force = game.forces.player,
      })
      surf.create_entity({
         name = "straight-rail",
         position = { pos.x + 10, pos.y + 04 },
         direction = dirs.southwest,
         force = game.forces.player,
      })
      surf.create_entity({
         name = "curved-rail",
         position = { pos.x + 14, pos.y + 08 },
         direction = dirs.northwest,
         force = game.forces.player,
      })
      surf.create_entity({
         name = "straight-rail",
         position = { pos.x + 18, pos.y + 08 },
         direction = dirs.east,
         force = game.forces.player,
      })
   elseif dir == dirs.south then
      surf.create_entity({
         name = "curved-rail",
         position = { pos.x - 00, pos.y + 06 },
         direction = dirs.southwest,
         force = game.forces.player,
      })
      surf.create_entity({
         name = "straight-rail",
         position = { pos.x - 04, pos.y + 08 },
         direction = dirs.southeast,
         force = game.forces.player,
      })
      surf.create_entity({
         name = "straight-rail",
         position = { pos.x - 04, pos.y + 10 },
         direction = dirs.northwest,
         force = game.forces.player,
      })
      surf.create_entity({
         name = "curved-rail",
         position = { pos.x - 06, pos.y + 14 },
         direction = dirs.northeast,
         force = game.forces.player,
      })
      surf.create_entity({
         name = "straight-rail",
         position = { pos.x - 08, pos.y + 18 },
         direction = dirs.south,
         force = game.forces.player,
      })
   elseif dir == dirs.west then
      surf.create_entity({
         name = "curved-rail",
         position = { pos.x - 04, pos.y - 00 },
         direction = dirs.northwest,
         force = game.forces.player,
      })
      surf.create_entity({
         name = "straight-rail",
         position = { pos.x - 08, pos.y - 04 },
         direction = dirs.southwest,
         force = game.forces.player,
      })
      surf.create_entity({
         name = "straight-rail",
         position = { pos.x - 10, pos.y - 04 },
         direction = dirs.northeast,
         force = game.forces.player,
      })
      surf.create_entity({
         name = "curved-rail",
         position = { pos.x - 12, pos.y - 06 },
         direction = dirs.southeast,
         force = game.forces.player,
      })
      surf.create_entity({
         name = "straight-rail",
         position = { pos.x - 18, pos.y - 08 },
         direction = dirs.west,
         force = game.forces.player,
      })
   end
<<<<<<< HEAD

   --5C. Build the rail entities to create the exit (MIDDLE) todo ***
   if dir == dirs.north then
      surf.create_entity({
         name = "straight-rail",
         position = { pos.x + 08, pos.y - 18 },
         direction = dirs.north,
         force = game.forces.player,
      })
=======
   
   --5C. Build the rail entities to create the exit (MIDDLE) WIP ***
   if dir == dirs.north then 
      surf.create_entity{name = "straight-rail", position = {pos.x+08, pos.y-18}, direction = dirs.north, force = game.forces.player}
>>>>>>> 26b3c975
   elseif dir == dirs.east then
      surf.create_entity({
         name = "straight-rail",
         position = { pos.x + 18, pos.y + 08 },
         direction = dirs.east,
         force = game.forces.player,
      })
   elseif dir == dirs.south then
      surf.create_entity({
         name = "straight-rail",
         position = { pos.x - 08, pos.y + 18 },
         direction = dirs.south,
         force = game.forces.player,
      })
   elseif dir == dirs.west then
      surf.create_entity({
         name = "straight-rail",
         position = { pos.x - 18, pos.y - 08 },
         direction = dirs.west,
         force = game.forces.player,
      })
   end
<<<<<<< HEAD

   --5D. Place rail signals (6) todo ***
   if dir == dirs.north then
      surf.create_entity({
         name = "rail-chain-signal",
         position = { pos.x + 01, pos.y - 00 },
         direction = dirs.south,
         force = game.forces.player,
      })
      surf.create_entity({
         name = "rail-chain-signal",
         position = { pos.x - 02, pos.y - 00 },
         direction = dirs.north,
         force = game.forces.player,
      })
      surf.create_entity({
         name = "rail-signal",
         position = { pos.x + 03, pos.y - 07 },
         direction = dirs.southwest,
         force = game.forces.player,
      })
      surf.create_entity({
         name = "rail-chain-signal",
         position = { pos.x - 04, pos.y - 07 },
         direction = dirs.northwest,
         force = game.forces.player,
      })
=======
   
   --5D. Place rail signals (6) WIP ***
   if dir == dirs.north then 
      surf.create_entity{name = "rail-chain-signal", position = {pos.x+01, pos.y-00}, direction = dirs.south, force = game.forces.player}
      surf.create_entity{name = "rail-chain-signal", position = {pos.x-02, pos.y-00}, direction = dirs.north, force = game.forces.player}
      surf.create_entity{name = "rail-signal"      , position = {pos.x+03, pos.y-07}, direction = dirs.southwest, force = game.forces.player}
      surf.create_entity{name = "rail-chain-signal", position = {pos.x-04, pos.y-07}, direction = dirs.northwest, force = game.forces.player}
>>>>>>> 26b3c975
   elseif dir == dirs.east then
      surf.create_entity({
         name = "rail-chain-signal",
         position = { pos.x - 01, pos.y + 01 },
         direction = dirs.west,
         force = game.forces.player,
      })
      surf.create_entity({
         name = "rail-chain-signal",
         position = { pos.x - 01, pos.y - 02 },
         direction = dirs.east,
         force = game.forces.player,
      })
      surf.create_entity({
         name = "rail-signal",
         position = { pos.x + 06, pos.y + 03 },
         direction = dirs.northwest,
         force = game.forces.player,
      })
      surf.create_entity({
         name = "rail-chain-signal",
         position = { pos.x + 06, pos.y - 04 },
         direction = dirs.northeast,
         force = game.forces.player,
      })
   elseif dir == dirs.south then
      surf.create_entity({
         name = "rail-chain-signal",
         position = { pos.x - 02, pos.y - 00 },
         direction = dirs.north,
         force = game.forces.player,
      })
      surf.create_entity({
         name = "rail-chain-signal",
         position = { pos.x + 01, pos.y - 00 },
         direction = dirs.south,
         force = game.forces.player,
      })
      surf.create_entity({
         name = "rail-signal",
         position = { pos.x - 04, pos.y + 06 },
         direction = dirs.northeast,
         force = game.forces.player,
      })
      surf.create_entity({
         name = "rail-chain-signal",
         position = { pos.x + 03, pos.y + 06 },
         direction = dirs.southeast,
         force = game.forces.player,
      })
   elseif dir == dirs.west then
      surf.create_entity({
         name = "rail-chain-signal",
         position = { pos.x - 00, pos.y - 02 },
         direction = dirs.east,
         force = game.forces.player,
      })
      surf.create_entity({
         name = "rail-chain-signal",
         position = { pos.x - 00, pos.y + 01 },
         direction = dirs.west,
         force = game.forces.player,
      })
      surf.create_entity({
         name = "rail-signal",
         position = { pos.x - 07, pos.y - 04 },
         direction = dirs.southeast,
         force = game.forces.player,
      })
      surf.create_entity({
         name = "rail-chain-signal",
         position = { pos.x - 07, pos.y + 03 },
         direction = dirs.southwest,
         force = game.forces.player,
      })
   end

   --6 Remove rail units from the player's hand
   game.get_player(pindex).cursor_stack.count = game.get_player(pindex).cursor_stack.count - 25
   game.get_player(pindex).clear_cursor()
   game.get_player(pindex).get_main_inventory().remove({ name = "rail-chain-signal", count = 6 })

   --7. Sounds and results
   game.get_player(pindex).play_sound({ path = "entity-build/straight-rail" })
   game.get_player(pindex).play_sound({ path = "entity-build/curved-rail" })
   game.get_player(pindex).play_sound({ path = "entity-build/straight-rail" })
   game.get_player(pindex).play_sound({ path = "entity-build/curved-rail" })
   local result = "Rail bypass junction built with 3 branches, " .. build_comment
   printout(result, pindex)
   return
end

--Places a chain signal pair around a rail depending on its direction. May fail if the spots are full.
function mod.place_chain_signal_pair(rail, pindex)
   local stack = game.get_player(pindex).cursor_stack
   local stack2 = nil
   local build_comment = "no comment"
   local successful = true
   local dir = rail.direction
   local pos = rail.position
   local surf = rail.surface
   local can_place_all = true

   --1. Check if signals can be placed, based on direction
   if dir == dirs.north or dir == dirs.south then
      can_place_all = can_place_all
         and surf.can_place_entity({
            name = "rail-chain-signal",
            position = { pos.x + 1, pos.y },
            direction = dirs.south,
            force = game.forces.player,
         })
      can_place_all = can_place_all
         and surf.can_place_entity({
            name = "rail-chain-signal",
            position = { pos.x - 2, pos.y },
            direction = dirs.north,
            force = game.forces.player,
         })
   elseif dir == dirs.east or dir == dirs.west then
      can_place_all = can_place_all
         and surf.can_place_entity({
            name = "rail-chain-signal",
            position = { pos.x, pos.y - 2 },
            direction = dirs.east,
            force = game.forces.player,
         })
      can_place_all = can_place_all
         and surf.can_place_entity({
            name = "rail-chain-signal",
            position = { pos.x, pos.y + 1 },
            direction = dirs.west,
            force = game.forces.player,
         })
   elseif dir == dirs.northeast then
      can_place_all = can_place_all
         and surf.can_place_entity({
            name = "rail-chain-signal",
            position = { pos.x - 1, pos.y - 0 },
            direction = dirs.northwest,
            force = game.forces.player,
         })
      can_place_all = can_place_all
         and surf.can_place_entity({
            name = "rail-chain-signal",
            position = { pos.x + 1, pos.y - 2 },
            direction = dirs.southeast,
            force = game.forces.player,
         })
   elseif dir == dirs.southwest then
      can_place_all = can_place_all
         and surf.can_place_entity({
            name = "rail-chain-signal",
            position = { pos.x - 2, pos.y + 1 },
            direction = dirs.northwest,
            force = game.forces.player,
         })
      can_place_all = can_place_all
         and surf.can_place_entity({
            name = "rail-chain-signal",
            position = { pos.x + 0, pos.y - 1 },
            direction = dirs.southeast,
            force = game.forces.player,
         })
   elseif dir == dirs.southeast then
      can_place_all = can_place_all
         and surf.can_place_entity({
            name = "rail-chain-signal",
            position = { pos.x - 1, pos.y - 1 },
            direction = dirs.northeast,
            force = game.forces.player,
         })
      can_place_all = can_place_all
         and surf.can_place_entity({
            name = "rail-chain-signal",
            position = { pos.x + 1, pos.y + 1 },
            direction = dirs.southwest,
            force = game.forces.player,
         })
   elseif dir == dirs.northwest then
      can_place_all = can_place_all
         and surf.can_place_entity({
            name = "rail-chain-signal",
            position = { pos.x - 2, pos.y - 2 },
            direction = dirs.northeast,
            force = game.forces.player,
         })
      can_place_all = can_place_all
         and surf.can_place_entity({
            name = "rail-chain-signal",
            position = { pos.x + 0, pos.y + 0 },
            direction = dirs.southwest,
            force = game.forces.player,
         })
   else
      successful = false
      game.get_player(pindex).play_sound({ path = "utility/cannot_build" })
      build_comment = "direction error"
      return successful, build_comment
   end

   if not can_place_all then
      successful = false
      game.get_player(pindex).play_sound({ path = "utility/cannot_build" })
      build_comment = "cannot place"
      return successful, build_comment
   end

   --2. Check if there are already chain signals or rail signals nearby. If yes, stop.
   local signals_found = 0
   local signals = surf.find_entities_filtered({ position = pos, radius = 3, name = "rail-chain-signal" })
   for i, signal in ipairs(signals) do
      signals_found = signals_found + 1
   end
   local signals = surf.find_entities_filtered({ position = pos, radius = 3, name = "rail-signal" })
   for i, signal in ipairs(signals) do
      signals_found = signals_found + 1
   end
   if signals_found > 0 then
      successful = false
      game.get_player(pindex).play_sound({ path = "utility/cannot_build" })
      build_comment = "Too close to existing signals."
      return successful, build_comment
   end

   --3. Check whether the player has enough rail chain signals.
   if not (stack.valid and stack.valid_for_read and stack.name == "rail-chain-signal" and stack.count >= 2) then
      --Check if the inventory has one instead
      if players[pindex].inventory.lua_inventory.get_item_count("rail-chain-signal") < 2 then
         game.get_player(pindex).play_sound({ path = "utility/cannot_build" })
         build_comment = "You need to have at least 2 rail chain signals on you."
         successful = false
         game.get_player(pindex).play_sound({ path = "utility/cannot_build" })
         return successful, build_comment
      else
         --Take from the inventory.
         stack2 = players[pindex].inventory.lua_inventory.find_item_stack("rail-chain-signal")
         game.get_player(pindex).cursor_stack.swap_stack(stack2)
         stack = game.get_player(pindex).cursor_stack
         players[pindex].inventory.max = #players[pindex].inventory.lua_inventory
      end
   end

   --4. Place the signals.
   if dir == dirs.north or dir == dirs.south then
      surf.create_entity({
         name = "rail-chain-signal",
         position = { pos.x + 1, pos.y },
         direction = dirs.south,
         force = game.forces.player,
      })
      surf.create_entity({
         name = "rail-chain-signal",
         position = { pos.x - 2, pos.y },
         direction = dirs.north,
         force = game.forces.player,
      })
   elseif dir == dirs.east or dir == dirs.west then
      surf.create_entity({
         name = "rail-chain-signal",
         position = { pos.x, pos.y - 2 },
         direction = dirs.east,
         force = game.forces.player,
      })
      surf.create_entity({
         name = "rail-chain-signal",
         position = { pos.x, pos.y + 1 },
         direction = dirs.west,
         force = game.forces.player,
      })
   elseif dir == dirs.northeast then
      surf.create_entity({
         name = "rail-chain-signal",
         position = { pos.x - 1, pos.y - 0 },
         direction = dirs.northwest,
         force = game.forces.player,
      })
      surf.create_entity({
         name = "rail-chain-signal",
         position = { pos.x + 1, pos.y - 2 },
         direction = dirs.southeast,
         force = game.forces.player,
      })
   elseif dir == dirs.southwest then
      surf.create_entity({
         name = "rail-chain-signal",
         position = { pos.x - 2, pos.y + 1 },
         direction = dirs.northwest,
         force = game.forces.player,
      })
      surf.create_entity({
         name = "rail-chain-signal",
         position = { pos.x + 0, pos.y - 1 },
         direction = dirs.southeast,
         force = game.forces.player,
      })
   elseif dir == dirs.southeast then
      surf.create_entity({
         name = "rail-chain-signal",
         position = { pos.x - 1, pos.y - 1 },
         direction = dirs.northeast,
         force = game.forces.player,
      })
      surf.create_entity({
         name = "rail-chain-signal",
         position = { pos.x + 1, pos.y + 1 },
         direction = dirs.southwest,
         force = game.forces.player,
      })
   elseif dir == dirs.northwest then
      surf.create_entity({
         name = "rail-chain-signal",
         position = { pos.x - 2, pos.y - 2 },
         direction = dirs.northeast,
         force = game.forces.player,
      })
      surf.create_entity({
         name = "rail-chain-signal",
         position = { pos.x + 0, pos.y + 0 },
         direction = dirs.southwest,
         force = game.forces.player,
      })
   else
      successful = false
      game.get_player(pindex).play_sound({ path = "utility/cannot_build" })
      build_comment = "direction error"
      return successful, build_comment
   end

   --Reduce the signal count and restore the cursor and wrap up
   game.get_player(pindex).cursor_stack.count = game.get_player(pindex).cursor_stack.count - 2
   game.get_player(pindex).clear_cursor()

   game.get_player(pindex).play_sound({ path = "entity-build/rail-chain-signal" })
   game.get_player(pindex).play_sound({ path = "entity-build/rail-chain-signal" })
   return successful, build_comment
end

--Places a rail signal pair around a rail depending on its direction. May fail if the spots are full. Copy of chain signal function
function mod.place_rail_signal_pair(rail, pindex)
   local stack = game.get_player(pindex).cursor_stack
   local stack2 = nil
   local build_comment = "no comment"
   local successful = true
   local dir = rail.direction
   local pos = rail.position
   local surf = rail.surface
   local can_place_all = true

   --1. Check if signals can be placed, based on direction
   if dir == dirs.north or dir == dirs.south then
      can_place_all = can_place_all
         and surf.can_place_entity({
            name = "rail-signal",
            position = { pos.x + 1, pos.y },
            direction = dirs.south,
            force = game.forces.player,
         })
      can_place_all = can_place_all
         and surf.can_place_entity({
            name = "rail-signal",
            position = { pos.x - 2, pos.y },
            direction = dirs.north,
            force = game.forces.player,
         })
   elseif dir == dirs.east or dir == dirs.west then
      can_place_all = can_place_all
         and surf.can_place_entity({
            name = "rail-signal",
            position = { pos.x, pos.y - 2 },
            direction = dirs.east,
            force = game.forces.player,
         })
      can_place_all = can_place_all
         and surf.can_place_entity({
            name = "rail-signal",
            position = { pos.x, pos.y + 1 },
            direction = dirs.west,
            force = game.forces.player,
         })
   elseif dir == dirs.northeast then
      can_place_all = can_place_all
         and surf.can_place_entity({
            name = "rail-signal",
            position = { pos.x - 1, pos.y - 0 },
            direction = dirs.northwest,
            force = game.forces.player,
         })
      can_place_all = can_place_all
         and surf.can_place_entity({
            name = "rail-signal",
            position = { pos.x + 1, pos.y - 2 },
            direction = dirs.southeast,
            force = game.forces.player,
         })
   elseif dir == dirs.southwest then
      can_place_all = can_place_all
         and surf.can_place_entity({
            name = "rail-signal",
            position = { pos.x - 2, pos.y + 1 },
            direction = dirs.northwest,
            force = game.forces.player,
         })
      can_place_all = can_place_all
         and surf.can_place_entity({
            name = "rail-signal",
            position = { pos.x + 0, pos.y - 1 },
            direction = dirs.southeast,
            force = game.forces.player,
         })
   elseif dir == dirs.southeast then
      can_place_all = can_place_all
         and surf.can_place_entity({
            name = "rail-signal",
            position = { pos.x - 1, pos.y - 1 },
            direction = dirs.northeast,
            force = game.forces.player,
         })
      can_place_all = can_place_all
         and surf.can_place_entity({
            name = "rail-signal",
            position = { pos.x + 1, pos.y + 1 },
            direction = dirs.southwest,
            force = game.forces.player,
         })
   elseif dir == dirs.northwest then
      can_place_all = can_place_all
         and surf.can_place_entity({
            name = "rail-signal",
            position = { pos.x - 2, pos.y - 2 },
            direction = dirs.northeast,
            force = game.forces.player,
         })
      can_place_all = can_place_all
         and surf.can_place_entity({
            name = "rail-signal",
            position = { pos.x + 0, pos.y + 0 },
            direction = dirs.southwest,
            force = game.forces.player,
         })
   else
      successful = false
      game.get_player(pindex).play_sound({ path = "utility/cannot_build" })
      build_comment = "direction error"
      return successful, build_comment
   end

   if not can_place_all then
      successful = false
      game.get_player(pindex).play_sound({ path = "utility/cannot_build" })
      build_comment = "cannot place"
      return successful, build_comment
   end

   --2. Check if there are already chain signals or rail signals nearby. If yes, stop.
   local signals_found = 0
   local signals = surf.find_entities_filtered({ position = pos, radius = 3, name = "rail-chain-signal" })
   for i, signal in ipairs(signals) do
      signals_found = signals_found + 1
   end
   local signals = surf.find_entities_filtered({ position = pos, radius = 3, name = "rail-signal" })
   for i, signal in ipairs(signals) do
      signals_found = signals_found + 1
   end
   if signals_found > 0 then
      successful = false
      game.get_player(pindex).play_sound({ path = "utility/cannot_build" })
      build_comment = "Too close to existing signals."
      return successful, build_comment
   end

   --3. Check whether the player has enough rail chain signals.
   if not (stack.valid and stack.valid_for_read and stack.name == "rail-signal" and stack.count >= 2) then
      --Check if the inventory has one instead
      if players[pindex].inventory.lua_inventory.get_item_count("rail-signal") < 2 then
         game.get_player(pindex).play_sound({ path = "utility/cannot_build" })
         build_comment = "You need to have at least 2 rail signals on you."
         successful = false
         game.get_player(pindex).play_sound({ path = "utility/cannot_build" })
         return successful, build_comment
      else
         --Take from the inventory.
         stack2 = players[pindex].inventory.lua_inventory.find_item_stack("rail-signal")
         game.get_player(pindex).cursor_stack.swap_stack(stack2)
         stack = game.get_player(pindex).cursor_stack
         players[pindex].inventory.max = #players[pindex].inventory.lua_inventory
      end
   end

   --4. Place the signals.
   if dir == dirs.north or dir == dirs.south then
      surf.create_entity({
         name = "rail-signal",
         position = { pos.x + 1, pos.y },
         direction = dirs.south,
         force = game.forces.player,
      })
      surf.create_entity({
         name = "rail-signal",
         position = { pos.x - 2, pos.y },
         direction = dirs.north,
         force = game.forces.player,
      })
   elseif dir == dirs.east or dir == dirs.west then
      surf.create_entity({
         name = "rail-signal",
         position = { pos.x, pos.y - 2 },
         direction = dirs.east,
         force = game.forces.player,
      })
      surf.create_entity({
         name = "rail-signal",
         position = { pos.x, pos.y + 1 },
         direction = dirs.west,
         force = game.forces.player,
      })
   elseif dir == dirs.northeast then
      surf.create_entity({
         name = "rail-signal",
         position = { pos.x - 1, pos.y - 0 },
         direction = dirs.northwest,
         force = game.forces.player,
      })
      surf.create_entity({
         name = "rail-signal",
         position = { pos.x + 1, pos.y - 2 },
         direction = dirs.southeast,
         force = game.forces.player,
      })
   elseif dir == dirs.southwest then
      surf.create_entity({
         name = "rail-signal",
         position = { pos.x - 2, pos.y + 1 },
         direction = dirs.northwest,
         force = game.forces.player,
      })
      surf.create_entity({
         name = "rail-signal",
         position = { pos.x + 0, pos.y - 1 },
         direction = dirs.southeast,
         force = game.forces.player,
      })
   elseif dir == dirs.southeast then
      surf.create_entity({
         name = "rail-signal",
         position = { pos.x - 1, pos.y - 1 },
         direction = dirs.northeast,
         force = game.forces.player,
      })
      surf.create_entity({
         name = "rail-signal",
         position = { pos.x + 1, pos.y + 1 },
         direction = dirs.southwest,
         force = game.forces.player,
      })
   elseif dir == dirs.northwest then
      surf.create_entity({
         name = "rail-signal",
         position = { pos.x - 2, pos.y - 2 },
         direction = dirs.northeast,
         force = game.forces.player,
      })
      surf.create_entity({
         name = "rail-signal",
         position = { pos.x + 0, pos.y + 0 },
         direction = dirs.southwest,
         force = game.forces.player,
      })
   else
      successful = false
      game.get_player(pindex).play_sound({ path = "utility/cannot_build" })
      build_comment = "direction error"
      return successful, build_comment
   end

   --Reduce the signal count and restore the cursor and wrap up
   game.get_player(pindex).cursor_stack.count = game.get_player(pindex).cursor_stack.count - 2
   game.get_player(pindex).clear_cursor()

   game.get_player(pindex).play_sound({ path = "entity-build/rail-signal" })
   game.get_player(pindex).play_sound({ path = "entity-build/rail-signal" })
   return successful, build_comment
end

--Deletes rail signals around a rail.
function mod.destroy_signals(rail)
   local chains =
      rail.surface.find_entities_filtered({ position = rail.position, radius = 2, name = "rail-chain-signal" })
   for i, chain in ipairs(chains) do
      chain.destroy()
   end
   local signals = rail.surface.find_entities_filtered({ position = rail.position, radius = 2, name = "rail-signal" })
   for i, signal in ipairs(signals) do
      signal.destroy()
   end
end

--Places a train stop facing the direction of the end rail.
function mod.build_train_stop(anchor_rail, pindex)
   local build_comment = ""
   local surf = game.get_player(pindex).surface
   local stack = game.get_player(pindex).cursor_stack
   local stack2 = nil
   local pos = nil
   local dir = -1
   local build_area = nil
   local can_place_all = true
   local is_end_rail

   --1. Firstly, check if the player has a train stop in hand
   if not (stack.valid and stack.valid_for_read and stack.name == "train-stop" and stack.count > 0) then
      --Check if the inventory has enough
      if players[pindex].inventory.lua_inventory.get_item_count("train-stop") < 1 then
         game.get_player(pindex).play_sound({ path = "utility/cannot_build" })
         printout("You need at least 1 train stop in your inventory to build this turn.", pindex)
         return
      else
         --Take from the inventory.
         stack2 = players[pindex].inventory.lua_inventory.find_item_stack("train-stop")
         game.get_player(pindex).cursor_stack.swap_stack(stack2)
         stack = game.get_player(pindex).cursor_stack
         players[pindex].inventory.max = #players[pindex].inventory.lua_inventory
      end
   end

   --2. Secondly, find the direction based on end rail or player direction
   is_end_rail, end_rail_dir, build_comment = fa_rails.check_end_rail(anchor_rail, pindex)
   if is_end_rail then
      dir = end_rail_dir
   else
      --Choose the dir based on player direction
      turn_to_cursor_direction_cardinal(pindex)
      if anchor_rail.direction == dirs.north or anchor_rail.direction == dirs.south then
         if players[pindex].player_direction == dirs.north or players[pindex].player_direction == dirs.east then
            dir = dirs.north
         elseif players[pindex].player_direction == dirs.south or players[pindex].player_direction == dirs.west then
            dir = dirs.south
         end
      elseif anchor_rail.direction == dirs.east or anchor_rail.direction == dirs.west then
         if players[pindex].player_direction == dirs.north or players[pindex].player_direction == dirs.east then
            dir = dirs.east
         elseif players[pindex].player_direction == dirs.south or players[pindex].player_direction == dirs.west then
            dir = dirs.west
         end
      end
   end
   pos = anchor_rail.position
   if dir == dirs.northeast or dir == dirs.southeast or dir == dirs.southwest or dir == dirs.northwest then
      game.get_player(pindex).play_sound({ path = "utility/cannot_build" })
      printout("This structure is for horizontal or vertical end rails only.", pindex)
      game.get_player(pindex).clear_cursor()
      return
   end

   --3. Clear trees and rocks in the build area
   temp1, build_comment = fa_mining_tools.clear_obstacles_in_circle(pos, 3, pindex)

   --4. Check if every object can be placed
   if dir == dirs.north then
      can_place_all = can_place_all
         and surf.can_place_entity({
            name = "train-stop",
            position = { pos.x + 2, pos.y + 0 },
            direction = dirs.north,
            force = game.forces.player,
         })
   elseif dir == dirs.east then
      can_place_all = can_place_all
         and surf.can_place_entity({
            name = "train-stop",
            position = { pos.x + 0, pos.y + 2 },
            direction = dirs.east,
            force = game.forces.player,
         })
   elseif dir == dirs.south then
      can_place_all = can_place_all
         and surf.can_place_entity({
            name = "train-stop",
            position = { pos.x - 2, pos.y + 0 },
            direction = dirs.south,
            force = game.forces.player,
         })
   elseif dir == dirs.west then
      can_place_all = can_place_all
         and surf.can_place_entity({
            name = "train-stop",
            position = { pos.x - 0, pos.y - 2 },
            direction = dirs.west,
            force = game.forces.player,
         })
   end

   if not can_place_all then
      game.get_player(pindex).play_sound({ path = "utility/cannot_build" })
      printout("Building area occupied, possibly by the player. Cursor mode recommended.", pindex)
      game.get_player(pindex).clear_cursor()
      return
   end

   --5. Build the five rail entities to create the structure
   if dir == dirs.north then
      surf.create_entity({
         name = "train-stop",
         position = { pos.x + 2, pos.y + 0 },
         direction = dirs.north,
         force = game.forces.player,
      })
   elseif dir == dirs.east then
      surf.create_entity({
         name = "train-stop",
         position = { pos.x + 0, pos.y + 2 },
         direction = dirs.east,
         force = game.forces.player,
      })
   elseif dir == dirs.south then
      surf.create_entity({
         name = "train-stop",
         position = { pos.x - 2, pos.y + 0 },
         direction = dirs.south,
         force = game.forces.player,
      })
   elseif dir == dirs.west then
      surf.create_entity({
         name = "train-stop",
         position = { pos.x - 0, pos.y - 2 },
         direction = dirs.west,
         force = game.forces.player,
      })
   end

   --6 Remove 5 rail units from the player's hand
   game.get_player(pindex).cursor_stack.count = game.get_player(pindex).cursor_stack.count - 1
   game.get_player(pindex).clear_cursor()

   --7. Sounds and results
   game.get_player(pindex).play_sound({ path = "entity-build/train-stop" })
   printout("Train stop built facing" .. fa_utils.direction_lookup(dir) .. ", " .. build_comment, pindex)
   return
end

--Loads and opens the rail builder menu
function mod.open_menu(pindex, rail)
   if players[pindex].vanilla_mode then return end
   --Set the player menu tracker to this menu
   players[pindex].menu = "rail_builder"
   players[pindex].in_menu = true
   players[pindex].move_queue = {}

   --Set the menu line counter to 0
   players[pindex].rail_builder.index = 0

   --Determine rail type
   local is_end_rail, end_dir, comment = fa_rails.check_end_rail(rail, pindex)
   local dir = rail.direction
   if is_end_rail then
      if dir == dirs.north or dir == dirs.east or dir == dirs.south or dir == dirs.west then
         --Straight end rails
         players[pindex].rail_builder.rail_type = 1
<<<<<<< HEAD
         players[pindex].rail_builder.index_max = 8
      else
=======
         players[pindex].rail_builder.index_max = 10
      else 
>>>>>>> 26b3c975
         --Diagonal end rails
         players[pindex].rail_builder.rail_type = 2
         players[pindex].rail_builder.index_max = 2
      end
   else
      if dir == dirs.north or dir == dirs.east or dir == dirs.south or dir == dirs.west then
         --Straight mid rails
         players[pindex].rail_builder.rail_type = 3
         players[pindex].rail_builder.index_max = 3
      else
         --Diagonal mid rails
         players[pindex].rail_builder.rail_type = 4
         players[pindex].rail_builder.index_max = 3
      end
   end

   --Play sound
   game.get_player(pindex).play_sound({ path = "Open-Inventory-Sound" })

   --Load menu
   players[pindex].rail_builder.rail = rail
   mod.run_menu(pindex, false)
end

--Resets and closes the rail builder menu
function mod.close_menu(pindex, mute_in)
   local mute = mute_in or false
   --Set the player menu tracker to none
   players[pindex].menu = "none"
   players[pindex].in_menu = false

   --Set the menu line counter to 0
   players[pindex].rail_builder.index = 0

   --play sound
   if not mute then game.get_player(pindex).play_sound({ path = "Close-Inventory-Sound" }) end
end

--Moves up the rail builder menu
function mod.menu_up(pindex)
   --Decrement the index
   players[pindex].rail_builder.index = players[pindex].rail_builder.index - 1

   --Check the index against the limit
   if players[pindex].rail_builder.index < 0 then
      players[pindex].rail_builder.index = 0
      game.get_player(pindex).play_sound({ path = "inventory-edge" })
   else
      --Play sound
      game.get_player(pindex).play_sound({ path = "Inventory-Move" })
   end

   --Load menu
   mod.run_menu(pindex, false)
end

--Moves down the rail buidler menu
function mod.menu_down(pindex)
   --Increment the index
   players[pindex].rail_builder.index = players[pindex].rail_builder.index + 1

   --Check the index against the limit
   if players[pindex].rail_builder.index > players[pindex].rail_builder.index_max then
      players[pindex].rail_builder.index = players[pindex].rail_builder.index_max
      game.get_player(pindex).play_sound({ path = "inventory-edge" })
   else
      --Play sound
      game.get_player(pindex).play_sound({ path = "Inventory-Move" })
   end

   --Load menu
   mod.run_menu(pindex, false)
end

--Builder menu to build rail structures
function mod.run_menu(pindex, clicked_in)
   local clicked = clicked_in
   local comment = ""
   local menu_line = players[pindex].rail_builder.index
   local rail_type = players[pindex].rail_builder.rail_type
   local rail = players[pindex].rail_builder.rail

   if rail == nil then
      comment = " Rail nil error "
      printout(comment, pindex)
      mod.close_menu(pindex, false)
      return
   end

   if menu_line == 0 then
      comment = comment
         .. "Select a structure to build by going up or down this menu, attempt to build it via LEFT BRACKET, "
      printout(comment, pindex)
      return
   end

   if rail_type == 1 then
      --Straight end rails
      if menu_line == 1 then
         if not clicked then
            comment = comment .. "Left turn 45 degrees"
            printout(comment, pindex)
         else
            --Build it here
            mod.build_rail_turn_left_45_degrees(rail, pindex)
         end
      elseif menu_line == 2 then
         if not clicked then
            comment = comment .. "Right turn 45 degrees"
            printout(comment, pindex)
         else
            --Build it here
            mod.build_rail_turn_right_45_degrees(rail, pindex)
         end
      elseif menu_line == 3 then
         if not clicked then
            comment = comment .. "Left turn 90 degrees"
            printout(comment, pindex)
         else
            --Build it here
            mod.build_rail_turn_left_90_degrees(rail, pindex)
         end
      elseif menu_line == 4 then
         if not clicked then
            comment = comment .. "Right turn 90 degrees"
            printout(comment, pindex)
         else
            --Build it here
            mod.build_rail_turn_right_90_degrees(rail, pindex)
         end
      elseif menu_line == 5 then
         if not clicked then
            comment = comment .. "Train stop facing end rail direction"
            printout(comment, pindex)
         else
            --Build it here
            mod.build_train_stop(rail, pindex)
         end
      elseif menu_line == 6 then
         if not clicked then
<<<<<<< HEAD
            comment = comment .. "Rail fork with 2 exits"
            printout(comment, pindex)
=======
            comment = comment .. "Rail fork left and right and forward"
            printout(comment,pindex)
>>>>>>> 26b3c975
         else
            --Build it here
            mod.build_fork_at_end_rail(rail, pindex, true,true,true)
         end
      elseif menu_line == 7 then
         if not clicked then
<<<<<<< HEAD
            comment = comment .. "Rail fork with 3 exits"
            printout(comment, pindex)
=======
            comment = comment .. "Rail fork only left and right"
            printout(comment,pindex)
>>>>>>> 26b3c975
         else
            --Build it here
            mod.build_fork_at_end_rail(rail, pindex, false,true,true)
         end
      elseif menu_line == 8 then
         if not clicked then
            comment = comment .. "Rail fork only left and forward"
            printout(comment,pindex)
         else
            --Build it here
            mod.build_fork_at_end_rail(rail, pindex, true,true,false)
         end
      elseif menu_line == 9 then
         if not clicked then
            comment = comment .. "Rail fork only right and forward"
            printout(comment,pindex)
         else
            --Build it here
            mod.build_fork_at_end_rail(rail, pindex, true,false,true)
         end
      elseif menu_line == 10 then
         if not clicked then
            comment = comment .. "Rail bypass junction"
            printout(comment, pindex)
         else
            --Build it here
            mod.build_rail_bypass_junction(rail, pindex)
         end
      end
   elseif rail_type == 2 then
      --Diagonal end rails
      if menu_line == 1 then
         if not clicked then
            comment = comment .. "Left turn 45 degrees"
            printout(comment, pindex)
         else
            --Build it here
            mod.build_rail_turn_left_45_degrees(rail, pindex)
         end
      elseif menu_line == 2 then
         if not clicked then
            comment = comment .. "Right turn 45 degrees"
            printout(comment, pindex)
         else
            --Build it here
            mod.build_rail_turn_right_45_degrees(rail, pindex)
         end
      end
   elseif rail_type == 3 then
      --Straight mid rails
      if menu_line == 1 then
         if not clicked then
            comment = comment .. "Pair of chain rail signals."
            printout(comment, pindex)
         else
            local success, build_comment = mod.place_chain_signal_pair(rail, pindex)
            if success then
               comment = "Chain signals placed."
            else
               comment = comment .. build_comment
            end
            printout(comment, pindex)
         end
      elseif menu_line == 2 then
         if not clicked then
            comment = comment
               .. "Pair of regular rail signals, warning: do not use regular rail signals unless you are sure about what you are doing because trains can easily get deadlocked at them"
            printout(comment, pindex)
         else
            local success, build_comment = mod.place_rail_signal_pair(rail, pindex)
            if success then
               comment =
                  "Rail signals placed, warning: do not use regular rail signals unless you are sure about what you are doing because trains can easily get deadlocked at them"
            else
               comment = comment .. build_comment
            end
            printout(comment, pindex)
         end
      elseif menu_line == 3 then
         if not clicked then
            comment = comment .. "Clear rail signals"
            printout(comment, pindex)
         else
            fa_rails.mine_signals(rail, pindex)
            printout("Signals cleared.", pindex)
         end
      end
   elseif rail_type == 4 then
      --Diagonal mid rails
      if menu_line == 1 then
         if not clicked then
            comment = comment .. "Pair of chain rail signals."
            printout(comment, pindex)
         else
            local success, build_comment = mod.place_chain_signal_pair(rail, pindex)
            if success then
               comment = "Chain signals placed."
            else
               comment = comment .. build_comment
            end
            printout(comment, pindex)
         end
      elseif menu_line == 2 then
         if not clicked then
            comment = comment
               .. "Pair of regular rail signals, warning: do not use regular rail signals unless you are sure about what you are doing because trains can easily get deadlocked at them"
            printout(comment, pindex)
         else
            local success, build_comment = mod.place_rail_signal_pair(rail, pindex)
            if success then
               comment =
                  "Rail signals placed, warning: do not use regular rail signals unless you are sure about what you are doing because trains can easily get deadlocked at them"
            else
               comment = comment .. build_comment
            end
            printout(comment, pindex)
         end
      elseif menu_line == 3 then
         if not clicked then
            comment = comment .. "Clear rail signals"
            printout(comment, pindex)
         else
            fa_rails.mine_signals(rail, pindex)
            printout("Signals cleared.", pindex)
         end
      end
   end
   return
end

return mod<|MERGE_RESOLUTION|>--- conflicted
+++ resolved
@@ -1864,14 +1864,8 @@
    return
 end
 
-<<<<<<< HEAD
---Builds a fork at the end rail with exits 45 degrees left, and 45 degrees right, and forward.
-function mod.build_fork_at_end_rail(anchor_rail, pindex, include_forward)
-=======
-
 --Builds a fork at the end rail with up to three exits: 45 degrees left, and 45 degrees right, or forward.
 function mod.build_fork_at_end_rail(anchor_rail, pindex, include_forward, include_left, include_right)
->>>>>>> 26b3c975
    local build_comment = ""
    local surf = game.get_player(pindex).surface
    local stack = game.get_player(pindex).cursor_stack
@@ -1882,16 +1876,11 @@
    local can_place_all = true
    local is_end_rail
    local anchor_dir = anchor_rail.direction
-<<<<<<< HEAD
-
-   --1. Firstly, check if the player has enough rails to place this (5 units)
-=======
    include_forward = include_forward or false
    include_left = include_left or true
    include_right = include_right or true
 
    --1. Firstly, check if the player has enough rails to place this (5 units) 
->>>>>>> 26b3c975
    if not (stack.valid and stack.valid_for_read and stack.name == "rail" and stack.count >= 5) then
       --Check if the inventory has enough
       if players[pindex].inventory.lua_inventory.get_item_count("rail") < 5 then
@@ -1930,223 +1919,6 @@
    temp1, build_comment = fa_mining_tools.clear_obstacles_in_circle(pos, 12, pindex)
 
    --4A. Check if every object can be placed (LEFT)
-<<<<<<< HEAD
-   if dir == dirs.north then
-      can_place_all = can_place_all
-         and surf.can_place_entity({
-            name = "curved-rail",
-            position = { pos.x + 0, pos.y - 4 },
-            direction = dirs.north,
-            force = game.forces.player,
-         })
-      can_place_all = can_place_all
-         and surf.can_place_entity({
-            name = "straight-rail",
-            position = { pos.x - 4, pos.y - 8 },
-            direction = dirs.northeast,
-            force = game.forces.player,
-         })
-   elseif dir == dirs.east then
-      can_place_all = can_place_all
-         and surf.can_place_entity({
-            name = "curved-rail",
-            position = { pos.x + 6, pos.y + 0 },
-            direction = dirs.east,
-            force = game.forces.player,
-         })
-      can_place_all = can_place_all
-         and surf.can_place_entity({
-            name = "straight-rail",
-            position = { pos.x + 8, pos.y - 4 },
-            direction = dirs.southeast,
-            force = game.forces.player,
-         })
-   elseif dir == dirs.south then
-      can_place_all = can_place_all
-         and surf.can_place_entity({
-            name = "curved-rail",
-            position = { pos.x + 2, pos.y + 6 },
-            direction = dirs.south,
-            force = game.forces.player,
-         })
-      can_place_all = can_place_all
-         and surf.can_place_entity({
-            name = "straight-rail",
-            position = { pos.x + 4, pos.y + 8 },
-            direction = dirs.southwest,
-            force = game.forces.player,
-         })
-   elseif dir == dirs.west then
-      can_place_all = can_place_all
-         and surf.can_place_entity({
-            name = "curved-rail",
-            position = { pos.x - 4, pos.y + 2 },
-            direction = dirs.west,
-            force = game.forces.player,
-         })
-      can_place_all = can_place_all
-         and surf.can_place_entity({
-            name = "straight-rail",
-            position = { pos.x - 8, pos.y + 4 },
-            direction = dirs.northwest,
-            force = game.forces.player,
-         })
-   elseif dir == dirs.northeast then
-      if anchor_dir == dirs.southeast then --2
-         can_place_all = can_place_all
-            and surf.can_place_entity({
-               name = "curved-rail",
-               position = { pos.x + 4, pos.y - 2 },
-               direction = dirs.southwest,
-               force = game.forces.player,
-            })
-         can_place_all = can_place_all
-            and surf.can_place_entity({
-               name = "straight-rail",
-               position = { pos.x + 4, pos.y - 8 },
-               direction = dirs.north,
-               force = game.forces.player,
-            })
-      elseif anchor_dir == dirs.northwest then --3
-         can_place_all = can_place_all
-            and surf.can_place_entity({
-               name = "straight-rail",
-               position = { pos.x + 0, pos.y - 2 },
-               direction = dirs.southeast,
-               force = game.forces.player,
-            })
-         can_place_all = can_place_all
-            and surf.can_place_entity({
-               name = "curved-rail",
-               position = { pos.x + 4, pos.y - 4 },
-               direction = dirs.southwest,
-               force = game.forces.player,
-            })
-         can_place_all = can_place_all
-            and surf.can_place_entity({
-               name = "straight-rail",
-               position = { pos.x + 4, pos.y - 10 },
-               direction = dirs.north,
-               force = game.forces.player,
-            })
-      end
-   elseif dir == dirs.southwest then
-      if anchor_dir == dirs.northwest then --2
-         can_place_all = can_place_all
-            and surf.can_place_entity({
-               name = "curved-rail",
-               position = { pos.x - 2, pos.y + 4 },
-               direction = dirs.northeast,
-               force = game.forces.player,
-            })
-         can_place_all = can_place_all
-            and surf.can_place_entity({
-               name = "straight-rail",
-               position = { pos.x - 4, pos.y + 8 },
-               direction = dirs.north,
-               force = game.forces.player,
-            })
-      elseif anchor_dir == dirs.southeast then --3
-         can_place_all = can_place_all
-            and surf.can_place_entity({
-               name = "straight-rail",
-               position = { pos.x - 0, pos.y + 2 },
-               direction = dirs.northwest,
-               force = game.forces.player,
-            })
-         can_place_all = can_place_all
-            and surf.can_place_entity({
-               name = "curved-rail",
-               position = { pos.x - 2, pos.y + 6 },
-               direction = dirs.northeast,
-               force = game.forces.player,
-            })
-         can_place_all = can_place_all
-            and surf.can_place_entity({
-               name = "straight-rail",
-               position = { pos.x - 4, pos.y + 10 },
-               direction = dirs.north,
-               force = game.forces.player,
-            })
-      end
-   elseif dir == dirs.southeast then
-      if anchor_dir == dirs.southwest then --2
-         can_place_all = can_place_all
-            and surf.can_place_entity({
-               name = "curved-rail",
-               position = { pos.x + 4, pos.y + 4 },
-               direction = dirs.northwest,
-               force = game.forces.player,
-            })
-         can_place_all = can_place_all
-            and surf.can_place_entity({
-               name = "straight-rail",
-               position = { pos.x + 8, pos.y + 4 },
-               direction = dirs.east,
-               force = game.forces.player,
-            })
-      elseif anchor_dir == dirs.northeast then --3
-         can_place_all = can_place_all
-            and surf.can_place_entity({
-               name = "straight-rail",
-               position = { pos.x + 2, pos.y + 0 },
-               direction = dirs.southwest,
-               force = game.forces.player,
-            })
-         can_place_all = can_place_all
-            and surf.can_place_entity({
-               name = "curved-rail",
-               position = { pos.x + 6, pos.y + 4 },
-               direction = dirs.northwest,
-               force = game.forces.player,
-            })
-         can_place_all = can_place_all
-            and surf.can_place_entity({
-               name = "straight-rail",
-               position = { pos.x + 10, pos.y + 4 },
-               direction = dirs.east,
-               force = game.forces.player,
-            })
-      end
-   elseif dir == dirs.northwest then
-      if anchor_dir == dirs.northeast then --2
-         can_place_all = can_place_all
-            and surf.can_place_entity({
-               name = "curved-rail",
-               position = { pos.x - 2, pos.y - 2 },
-               direction = dirs.southeast,
-               force = game.forces.player,
-            })
-         can_place_all = can_place_all
-            and surf.can_place_entity({
-               name = "straight-rail",
-               position = { pos.x - 8, pos.y - 4 },
-               direction = dirs.east,
-               force = game.forces.player,
-            })
-      elseif anchor_dir == dirs.southwest then --3
-         can_place_all = can_place_all
-            and surf.can_place_entity({
-               name = "straight-rail",
-               position = { pos.x - 2, pos.y - 0 },
-               direction = dirs.northeast,
-               force = game.forces.player,
-            })
-         can_place_all = can_place_all
-            and surf.can_place_entity({
-               name = "curved-rail",
-               position = { pos.x - 4, pos.y - 2 },
-               direction = dirs.southeast,
-               force = game.forces.player,
-            })
-         can_place_all = can_place_all
-            and surf.can_place_entity({
-               name = "straight-rail",
-               position = { pos.x - 10, pos.y - 4 },
-               direction = dirs.east,
-               force = game.forces.player,
-            })
-=======
    if include_left then
       if dir == dirs.north then 
          can_place_all = can_place_all and surf.can_place_entity{name = "curved-rail", position = {pos.x+0, pos.y-4}, direction = dirs.north, force = game.forces.player}
@@ -2196,228 +1968,10 @@
             can_place_all = can_place_all and surf.can_place_entity{name = "curved-rail", position = {pos.x-4, pos.y-2}, direction = dirs.southeast, force = game.forces.player}
             can_place_all = can_place_all and surf.can_place_entity{name = "straight-rail", position = {pos.x-10, pos.y-4}, direction = dirs.east, force = game.forces.player}
          end
->>>>>>> 26b3c975
       end
    end
 
    --4B. Check if every object can be placed (RIGHT)
-<<<<<<< HEAD
-   if dir == dirs.north then
-      can_place_all = can_place_all
-         and surf.can_place_entity({
-            name = "curved-rail",
-            position = { pos.x + 2, pos.y - 4 },
-            direction = dirs.northeast,
-            force = game.forces.player,
-         })
-      can_place_all = can_place_all
-         and surf.can_place_entity({
-            name = "straight-rail",
-            position = { pos.x + 4, pos.y - 8 },
-            direction = dirs.northwest,
-            force = game.forces.player,
-         })
-   elseif dir == dirs.east then
-      can_place_all = can_place_all
-         and surf.can_place_entity({
-            name = "curved-rail",
-            position = { pos.x + 6, pos.y + 2 },
-            direction = dirs.southeast,
-            force = game.forces.player,
-         })
-      can_place_all = can_place_all
-         and surf.can_place_entity({
-            name = "straight-rail",
-            position = { pos.x + 8, pos.y + 4 },
-            direction = dirs.northeast,
-            force = game.forces.player,
-         })
-   elseif dir == dirs.south then
-      can_place_all = can_place_all
-         and surf.can_place_entity({
-            name = "curved-rail",
-            position = { pos.x + 0, pos.y + 6 },
-            direction = dirs.southwest,
-            force = game.forces.player,
-         })
-      can_place_all = can_place_all
-         and surf.can_place_entity({
-            name = "straight-rail",
-            position = { pos.x - 4, pos.y + 8 },
-            direction = dirs.southeast,
-            force = game.forces.player,
-         })
-   elseif dir == dirs.west then
-      can_place_all = can_place_all
-         and surf.can_place_entity({
-            name = "curved-rail",
-            position = { pos.x - 4, pos.y + 0 },
-            direction = dirs.northwest,
-            force = game.forces.player,
-         })
-      can_place_all = can_place_all
-         and surf.can_place_entity({
-            name = "straight-rail",
-            position = { pos.x - 8, pos.y - 4 },
-            direction = dirs.southwest,
-            force = game.forces.player,
-         })
-   elseif dir == dirs.northeast then
-      if anchor_dir == dirs.northwest then
-         can_place_all = can_place_all
-            and surf.can_place_entity({
-               name = "curved-rail",
-               position = { pos.x + 4, pos.y - 2 },
-               direction = dirs.west,
-               force = game.forces.player,
-            })
-         can_place_all = can_place_all
-            and surf.can_place_entity({
-               name = "straight-rail",
-               position = { pos.x + 8, pos.y - 4 },
-               direction = dirs.east,
-               force = game.forces.player,
-            })
-      elseif anchor_dir == dirs.southeast then
-         can_place_all = can_place_all
-            and surf.can_place_entity({
-               name = "straight-rail",
-               position = { pos.x + 2, pos.y - 0 },
-               direction = dirs.northwest,
-               force = game.forces.player,
-            })
-         can_place_all = can_place_all
-            and surf.can_place_entity({
-               name = "curved-rail",
-               position = { pos.x + 6, pos.y - 2 },
-               direction = dirs.west,
-               force = game.forces.player,
-            })
-         can_place_all = can_place_all
-            and surf.can_place_entity({
-               name = "straight-rail",
-               position = { pos.x + 10, pos.y - 4 },
-               direction = dirs.east,
-               force = game.forces.player,
-            })
-      end
-   elseif dir == dirs.southwest then
-      if anchor_dir == dirs.southeast then --2
-         can_place_all = can_place_all
-            and surf.can_place_entity({
-               name = "curved-rail",
-               position = { pos.x - 2, pos.y + 4 },
-               direction = dirs.east,
-               force = game.forces.player,
-            })
-         can_place_all = can_place_all
-            and surf.can_place_entity({
-               name = "straight-rail",
-               position = { pos.x - 8, pos.y + 4 },
-               direction = dirs.east,
-               force = game.forces.player,
-            })
-      elseif anchor_dir == dirs.northwest then --3
-         can_place_all = can_place_all
-            and surf.can_place_entity({
-               name = "straight-rail",
-               position = { pos.x - 2, pos.y + 0 },
-               direction = dirs.southeast,
-               force = game.forces.player,
-            })
-         can_place_all = can_place_all
-            and surf.can_place_entity({
-               name = "curved-rail",
-               position = { pos.x - 4, pos.y + 4 },
-               direction = dirs.east,
-               force = game.forces.player,
-            })
-         can_place_all = can_place_all
-            and surf.can_place_entity({
-               name = "straight-rail",
-               position = { pos.x - 10, pos.y + 4 },
-               direction = dirs.east,
-               force = game.forces.player,
-            })
-      end
-   elseif dir == dirs.southeast then
-      if anchor_dir == dirs.northeast then --2
-         can_place_all = can_place_all
-            and surf.can_place_entity({
-               name = "curved-rail",
-               position = { pos.x + 4, pos.y + 4 },
-               direction = dirs.north,
-               force = game.forces.player,
-            })
-         can_place_all = can_place_all
-            and surf.can_place_entity({
-               name = "straight-rail",
-               position = { pos.x + 4, pos.y + 8 },
-               direction = dirs.north,
-               force = game.forces.player,
-            })
-      elseif anchor_dir == dirs.southwest then --3
-         can_place_all = can_place_all
-            and surf.can_place_entity({
-               name = "straight-rail",
-               position = { pos.x - 0, pos.y + 2 },
-               direction = dirs.northeast,
-               force = game.forces.player,
-            })
-         can_place_all = can_place_all
-            and surf.can_place_entity({
-               name = "curved-rail",
-               position = { pos.x + 4, pos.y + 6 },
-               direction = dirs.north,
-               force = game.forces.player,
-            })
-         can_place_all = can_place_all
-            and surf.can_place_entity({
-               name = "straight-rail",
-               position = { pos.x + 4, pos.y + 10 },
-               direction = dirs.north,
-               force = game.forces.player,
-            })
-      end
-   elseif dir == dirs.northwest then
-      if anchor_dir == dirs.southwest then --2
-         can_place_all = can_place_all
-            and surf.can_place_entity({
-               name = "curved-rail",
-               position = { pos.x - 2, pos.y - 2 },
-               direction = dirs.south,
-               force = game.forces.player,
-            })
-         can_place_all = can_place_all
-            and surf.can_place_entity({
-               name = "straight-rail",
-               position = { pos.x - 4, pos.y - 8 },
-               direction = dirs.north,
-               force = game.forces.player,
-            })
-      elseif anchor_dir == dirs.northeast then --3
-         can_place_all = can_place_all
-            and surf.can_place_entity({
-               name = "straight-rail",
-               position = { pos.x - 0, pos.y - 2 },
-               direction = dirs.southwest,
-               force = game.forces.player,
-            })
-         can_place_all = can_place_all
-            and surf.can_place_entity({
-               name = "curved-rail",
-               position = { pos.x - 2, pos.y - 4 },
-               direction = dirs.south,
-               force = game.forces.player,
-            })
-         can_place_all = can_place_all
-            and surf.can_place_entity({
-               name = "straight-rail",
-               position = { pos.x - 4, pos.y - 10 },
-               direction = dirs.north,
-               force = game.forces.player,
-            })
-=======
    if include_right then
       if dir == dirs.north then 
          can_place_all = can_place_all and surf.can_place_entity{name = "curved-rail", position = {pos.x+2, pos.y-4}, direction = dirs.northeast, force = game.forces.player}
@@ -2467,7 +2021,6 @@
             can_place_all = can_place_all and surf.can_place_entity{name = "curved-rail", position = {pos.x-2, pos.y-4}, direction = dirs.south, force = game.forces.player}
             can_place_all = can_place_all and surf.can_place_entity{name = "straight-rail", position = {pos.x-4, pos.y-10}, direction = dirs.north, force = game.forces.player}
          end
->>>>>>> 26b3c975
       end
    end
 
@@ -2596,12 +2149,8 @@
          return
       end
    end
-<<<<<<< HEAD
-
-=======
-  
+
    --4D. Process check results
->>>>>>> 26b3c975
    if not can_place_all then
       game.get_player(pindex).play_sound({ path = "utility/cannot_build" })
       printout("Building area occupied.", pindex)
@@ -2610,195 +2159,6 @@
    end
 
    --5A. Build the rail entities to create the turn (LEFT)
-<<<<<<< HEAD
-   if dir == dirs.north then
-      surf.create_entity({
-         name = "curved-rail",
-         position = { pos.x + 0, pos.y - 4 },
-         direction = dirs.north,
-         force = game.forces.player,
-      })
-      surf.create_entity({
-         name = "straight-rail",
-         position = { pos.x - 4, pos.y - 8 },
-         direction = dirs.northeast,
-         force = game.forces.player,
-      })
-   elseif dir == dirs.east then
-      surf.create_entity({
-         name = "curved-rail",
-         position = { pos.x + 6, pos.y + 0 },
-         direction = dirs.east,
-         force = game.forces.player,
-      })
-      surf.create_entity({
-         name = "straight-rail",
-         position = { pos.x + 8, pos.y - 4 },
-         direction = dirs.southeast,
-         force = game.forces.player,
-      })
-   elseif dir == dirs.south then
-      surf.create_entity({
-         name = "curved-rail",
-         position = { pos.x + 2, pos.y + 6 },
-         direction = dirs.south,
-         force = game.forces.player,
-      })
-      surf.create_entity({
-         name = "straight-rail",
-         position = { pos.x + 4, pos.y + 8 },
-         direction = dirs.southwest,
-         force = game.forces.player,
-      })
-   elseif dir == dirs.west then
-      surf.create_entity({
-         name = "curved-rail",
-         position = { pos.x - 4, pos.y + 2 },
-         direction = dirs.west,
-         force = game.forces.player,
-      })
-      surf.create_entity({
-         name = "straight-rail",
-         position = { pos.x - 8, pos.y + 4 },
-         direction = dirs.northwest,
-         force = game.forces.player,
-      })
-   elseif dir == dirs.northeast then
-      if anchor_dir == dirs.southeast then --2
-         surf.create_entity({
-            name = "curved-rail",
-            position = { pos.x + 4, pos.y - 2 },
-            direction = dirs.southwest,
-            force = game.forces.player,
-         })
-         surf.create_entity({
-            name = "straight-rail",
-            position = { pos.x + 4, pos.y - 8 },
-            direction = dirs.north,
-            force = game.forces.player,
-         })
-      elseif anchor_dir == dirs.northwest then --3
-         surf.create_entity({
-            name = "straight-rail",
-            position = { pos.x + 0, pos.y - 2 },
-            direction = dirs.southeast,
-            force = game.forces.player,
-         })
-         surf.create_entity({
-            name = "curved-rail",
-            position = { pos.x + 4, pos.y - 4 },
-            direction = dirs.southwest,
-            force = game.forces.player,
-         })
-         surf.create_entity({
-            name = "straight-rail",
-            position = { pos.x + 4, pos.y - 10 },
-            direction = dirs.north,
-            force = game.forces.player,
-         })
-      end
-   elseif dir == dirs.southwest then
-      if anchor_dir == dirs.northwest then --2
-         surf.create_entity({
-            name = "curved-rail",
-            position = { pos.x - 2, pos.y + 4 },
-            direction = dirs.northeast,
-            force = game.forces.player,
-         })
-         surf.create_entity({
-            name = "straight-rail",
-            position = { pos.x - 4, pos.y + 8 },
-            direction = dirs.north,
-            force = game.forces.player,
-         })
-      elseif anchor_dir == dirs.southeast then --3
-         surf.create_entity({
-            name = "straight-rail",
-            position = { pos.x - 0, pos.y + 2 },
-            direction = dirs.northwest,
-            force = game.forces.player,
-         })
-         surf.create_entity({
-            name = "curved-rail",
-            position = { pos.x - 2, pos.y + 6 },
-            direction = dirs.northeast,
-            force = game.forces.player,
-         })
-         surf.create_entity({
-            name = "straight-rail",
-            position = { pos.x - 4, pos.y + 10 },
-            direction = dirs.north,
-            force = game.forces.player,
-         })
-      end
-   elseif dir == dirs.southeast then
-      if anchor_dir == dirs.southwest then --2
-         surf.create_entity({
-            name = "curved-rail",
-            position = { pos.x + 4, pos.y + 4 },
-            direction = dirs.northwest,
-            force = game.forces.player,
-         })
-         surf.create_entity({
-            name = "straight-rail",
-            position = { pos.x + 8, pos.y + 4 },
-            direction = dirs.east,
-            force = game.forces.player,
-         })
-      elseif anchor_dir == dirs.northeast then --3
-         surf.create_entity({
-            name = "straight-rail",
-            position = { pos.x + 2, pos.y + 0 },
-            direction = dirs.southwest,
-            force = game.forces.player,
-         })
-         surf.create_entity({
-            name = "curved-rail",
-            position = { pos.x + 6, pos.y + 4 },
-            direction = dirs.northwest,
-            force = game.forces.player,
-         })
-         surf.create_entity({
-            name = "straight-rail",
-            position = { pos.x + 10, pos.y + 4 },
-            direction = dirs.east,
-            force = game.forces.player,
-         })
-      end
-   elseif dir == dirs.northwest then
-      if anchor_dir == dirs.northeast then --2
-         surf.create_entity({
-            name = "curved-rail",
-            position = { pos.x - 2, pos.y - 2 },
-            direction = dirs.southeast,
-            force = game.forces.player,
-         })
-         surf.create_entity({
-            name = "straight-rail",
-            position = { pos.x - 8, pos.y - 4 },
-            direction = dirs.east,
-            force = game.forces.player,
-         })
-      elseif anchor_dir == dirs.southwest then --3
-         surf.create_entity({
-            name = "straight-rail",
-            position = { pos.x - 2, pos.y - 0 },
-            direction = dirs.northeast,
-            force = game.forces.player,
-         })
-         surf.create_entity({
-            name = "curved-rail",
-            position = { pos.x - 4, pos.y - 2 },
-            direction = dirs.southeast,
-            force = game.forces.player,
-         })
-         surf.create_entity({
-            name = "straight-rail",
-            position = { pos.x - 10, pos.y - 4 },
-            direction = dirs.east,
-            force = game.forces.player,
-         })
-=======
    if include_left then
       if dir == dirs.north then 
          surf.create_entity{name = "curved-rail", position = {pos.x+0, pos.y-4}, direction = dirs.north, force = game.forces.player}
@@ -2848,200 +2208,10 @@
             surf.create_entity{name = "curved-rail", position = {pos.x-4, pos.y-2}, direction = dirs.southeast, force = game.forces.player}
             surf.create_entity{name = "straight-rail", position = {pos.x-10, pos.y-4}, direction = dirs.east, force = game.forces.player}
          end
->>>>>>> 26b3c975
       end
    end
 
    --5B. Build the rail entities to create the turn (RIGHT)
-<<<<<<< HEAD
-   if dir == dirs.north then
-      surf.create_entity({
-         name = "curved-rail",
-         position = { pos.x + 2, pos.y - 4 },
-         direction = dirs.northeast,
-         force = game.forces.player,
-      })
-      surf.create_entity({
-         name = "straight-rail",
-         position = { pos.x + 4, pos.y - 8 },
-         direction = dirs.northwest,
-         force = game.forces.player,
-      })
-   elseif dir == dirs.east then
-      surf.create_entity({
-         name = "curved-rail",
-         position = { pos.x + 6, pos.y + 2 },
-         direction = dirs.southeast,
-         force = game.forces.player,
-      })
-      surf.create_entity({
-         name = "straight-rail",
-         position = { pos.x + 8, pos.y + 4 },
-         direction = dirs.northeast,
-         force = game.forces.player,
-      })
-   elseif dir == dirs.south then
-      surf.create_entity({
-         name = "curved-rail",
-         position = { pos.x + 0, pos.y + 6 },
-         direction = dirs.southwest,
-         force = game.forces.player,
-      })
-      surf.create_entity({
-         name = "straight-rail",
-         position = { pos.x - 4, pos.y + 8 },
-         direction = dirs.southeast,
-         force = game.forces.player,
-      })
-   elseif dir == dirs.west then
-      surf.create_entity({
-         name = "curved-rail",
-         position = { pos.x - 4, pos.y + 0 },
-         direction = dirs.northwest,
-         force = game.forces.player,
-      })
-      surf.create_entity({
-         name = "straight-rail",
-         position = { pos.x - 8, pos.y - 4 },
-         direction = dirs.southwest,
-         force = game.forces.player,
-      })
-   elseif dir == dirs.northeast then
-      if anchor_dir == dirs.northwest then
-         surf.create_entity({
-            name = "curved-rail",
-            position = { pos.x + 4, pos.y - 2 },
-            direction = dirs.west,
-            force = game.forces.player,
-         })
-         surf.create_entity({
-            name = "straight-rail",
-            position = { pos.x + 8, pos.y - 4 },
-            direction = dirs.east,
-            force = game.forces.player,
-         })
-      elseif anchor_dir == dirs.southeast then
-         surf.create_entity({
-            name = "straight-rail",
-            position = { pos.x + 2, pos.y - 0 },
-            direction = dirs.northwest,
-            force = game.forces.player,
-         })
-         surf.create_entity({
-            name = "curved-rail",
-            position = { pos.x + 6, pos.y - 2 },
-            direction = dirs.west,
-            force = game.forces.player,
-         })
-         surf.create_entity({
-            name = "straight-rail",
-            position = { pos.x + 10, pos.y - 4 },
-            direction = dirs.east,
-            force = game.forces.player,
-         })
-      end
-   elseif dir == dirs.southwest then
-      if anchor_dir == dirs.southeast then --2
-         surf.create_entity({
-            name = "curved-rail",
-            position = { pos.x - 2, pos.y + 4 },
-            direction = dirs.east,
-            force = game.forces.player,
-         })
-         surf.create_entity({
-            name = "straight-rail",
-            position = { pos.x - 8, pos.y + 4 },
-            direction = dirs.east,
-            force = game.forces.player,
-         })
-      elseif anchor_dir == dirs.northwest then --3
-         surf.create_entity({
-            name = "straight-rail",
-            position = { pos.x - 2, pos.y + 0 },
-            direction = dirs.southeast,
-            force = game.forces.player,
-         })
-         surf.create_entity({
-            name = "curved-rail",
-            position = { pos.x - 4, pos.y + 4 },
-            direction = dirs.east,
-            force = game.forces.player,
-         })
-         surf.create_entity({
-            name = "straight-rail",
-            position = { pos.x - 10, pos.y + 4 },
-            direction = dirs.east,
-            force = game.forces.player,
-         })
-      end
-   elseif dir == dirs.southeast then
-      if anchor_dir == dirs.northeast then --2
-         surf.create_entity({
-            name = "curved-rail",
-            position = { pos.x + 4, pos.y + 4 },
-            direction = dirs.north,
-            force = game.forces.player,
-         })
-         surf.create_entity({
-            name = "straight-rail",
-            position = { pos.x + 4, pos.y + 8 },
-            direction = dirs.north,
-            force = game.forces.player,
-         })
-      elseif anchor_dir == dirs.southwest then --3
-         surf.create_entity({
-            name = "straight-rail",
-            position = { pos.x - 0, pos.y + 2 },
-            direction = dirs.northeast,
-            force = game.forces.player,
-         })
-         surf.create_entity({
-            name = "curved-rail",
-            position = { pos.x + 4, pos.y + 6 },
-            direction = dirs.north,
-            force = game.forces.player,
-         })
-         surf.create_entity({
-            name = "straight-rail",
-            position = { pos.x + 4, pos.y + 10 },
-            direction = dirs.north,
-            force = game.forces.player,
-         })
-      end
-   elseif dir == dirs.northwest then
-      if anchor_dir == dirs.southwest then --2
-         surf.create_entity({
-            name = "curved-rail",
-            position = { pos.x - 2, pos.y - 2 },
-            direction = dirs.south,
-            force = game.forces.player,
-         })
-         surf.create_entity({
-            name = "straight-rail",
-            position = { pos.x - 4, pos.y - 8 },
-            direction = dirs.north,
-            force = game.forces.player,
-         })
-      elseif anchor_dir == dirs.northeast then --3
-         surf.create_entity({
-            name = "straight-rail",
-            position = { pos.x - 0, pos.y - 2 },
-            direction = dirs.southwest,
-            force = game.forces.player,
-         })
-         surf.create_entity({
-            name = "curved-rail",
-            position = { pos.x - 2, pos.y - 4 },
-            direction = dirs.south,
-            force = game.forces.player,
-         })
-         surf.create_entity({
-            name = "straight-rail",
-            position = { pos.x - 4, pos.y - 10 },
-            direction = dirs.north,
-            force = game.forces.player,
-         })
-=======
    if include_right then
       if dir == dirs.north then 
          surf.create_entity{name = "curved-rail", position = {pos.x+2, pos.y-4}, direction = dirs.northeast, force = game.forces.player}
@@ -3091,7 +2261,6 @@
             surf.create_entity{name = "curved-rail", position = {pos.x-2, pos.y-4}, direction = dirs.south, force = game.forces.player}
             surf.create_entity{name = "straight-rail", position = {pos.x-4, pos.y-10}, direction = dirs.north, force = game.forces.player}
          end
->>>>>>> 26b3c975
       end
    end
 
@@ -3210,13 +2379,6 @@
    game.get_player(pindex).clear_cursor()
 
    --7. Sounds and results
-<<<<<<< HEAD
-   game.get_player(pindex).play_sound({ path = "entity-build/straight-rail" })
-   game.get_player(pindex).play_sound({ path = "entity-build/curved-rail" })
-   local result = "Rail fork built with 2 exits, " .. build_comment
-   if include_forward then result = "Rail fork built with 3 exits, " .. build_comment end
-   printout(result, pindex)
-=======
    game.get_player(pindex).play_sound{path = "entity-build/straight-rail"}
    game.get_player(pindex).play_sound{path = "entity-build/curved-rail"}
    local result = "Rail fork built with exits at " .. build_comment
@@ -3231,7 +2393,6 @@
    end
    result = result .. build_comment
    printout(result,pindex)
->>>>>>> 26b3c975
    return
 end
 
@@ -4396,7 +3557,6 @@
             force = game.forces.player,
          })
    elseif dir == dirs.west then
-<<<<<<< HEAD
       can_place_all = can_place_all
          and surf.can_place_entity({
             name = "curved-rail",
@@ -4434,7 +3594,7 @@
          })
    end
 
-   --4C. Check if every object can be placed (MIDDLE) todo*** also be okay with there already being straight rails here
+   --4C. Check if every object can be placed (MIDDLE) WIP *** also needs to be okay with there already being straight rails here 
    if dir == dirs.north then
       can_place_all = can_place_all
          and (
@@ -4445,18 +3605,6 @@
                force = game.forces.player,
             }) or true
          )
-=======
-      can_place_all = can_place_all and surf.can_place_entity{name = "curved-rail"  , position = {pos.x-04, pos.y-00}, direction = dirs.northwest, force = game.forces.player}
-      can_place_all = can_place_all and surf.can_place_entity{name = "straight-rail", position = {pos.x-08, pos.y-04}, direction = dirs.southwest, force = game.forces.player}
-      can_place_all = can_place_all and surf.can_place_entity{name = "straight-rail", position = {pos.x-10, pos.y-04}, direction = dirs.northeast, force = game.forces.player}
-      can_place_all = can_place_all and surf.can_place_entity{name = "curved-rail"  , position = {pos.x-12, pos.y-06}, direction = dirs.southeast, force = game.forces.player}
-      can_place_all = can_place_all and surf.can_place_entity{name = "straight-rail", position = {pos.x-18, pos.y-08}, direction = dirs.west, force = game.forces.player}
-   end
-   
-   --4C. Check if every object can be placed (MIDDLE) WIP *** also needs to be okay with there already being straight rails here 
-   if dir == dirs.north then 
-      can_place_all = can_place_all and (surf.can_place_entity{name = "straight-rail", position = {pos.x+08, pos.y-18}, direction = dirs.north, force = game.forces.player} or true)
->>>>>>> 26b3c975
    elseif dir == dirs.east then
       can_place_all = can_place_all
          and (
@@ -4488,9 +3636,8 @@
             }) or true
          )
    end
-<<<<<<< HEAD
-
-   --4D. Check if every object can be placed (SIGNALS) todo ***
+  
+   --4D. Check if every object can be placed (SIGNALS) WIP ***
    if dir == dirs.north then
       can_place_all = can_place_all
          and surf.can_place_entity({
@@ -4520,15 +3667,6 @@
             direction = dirs.northwest,
             force = game.forces.player,
          })
-=======
-   
-   --4D. Check if every object can be placed (SIGNALS) WIP ***
-   if dir == dirs.north then 
-      can_place_all = can_place_all and surf.can_place_entity{name = "rail-chain-signal", position = {pos.x+01, pos.y-00}, direction = dirs.south, force = game.forces.player}
-      can_place_all = can_place_all and surf.can_place_entity{name = "rail-chain-signal", position = {pos.x-02, pos.y-00}, direction = dirs.north, force = game.forces.player}
-      can_place_all = can_place_all and surf.can_place_entity{name = "rail-signal"      , position = {pos.x+03, pos.y-07}, direction = dirs.southwest, force = game.forces.player}
-      can_place_all = can_place_all and surf.can_place_entity{name = "rail-chain-signal", position = {pos.x-04, pos.y-07}, direction = dirs.northwest, force = game.forces.player}
->>>>>>> 26b3c975
    elseif dir == dirs.east then
       can_place_all = can_place_all
          and surf.can_place_entity({
@@ -4882,9 +4020,7 @@
          force = game.forces.player,
       })
    end
-<<<<<<< HEAD
-
-   --5C. Build the rail entities to create the exit (MIDDLE) todo ***
+   --5C. Build the rail entities to create the exit (MIDDLE) WIP ***
    if dir == dirs.north then
       surf.create_entity({
          name = "straight-rail",
@@ -4892,12 +4028,6 @@
          direction = dirs.north,
          force = game.forces.player,
       })
-=======
-   
-   --5C. Build the rail entities to create the exit (MIDDLE) WIP ***
-   if dir == dirs.north then 
-      surf.create_entity{name = "straight-rail", position = {pos.x+08, pos.y-18}, direction = dirs.north, force = game.forces.player}
->>>>>>> 26b3c975
    elseif dir == dirs.east then
       surf.create_entity({
          name = "straight-rail",
@@ -4920,9 +4050,8 @@
          force = game.forces.player,
       })
    end
-<<<<<<< HEAD
-
-   --5D. Place rail signals (6) todo ***
+  
+   --5D. Place rail signals (6) WIP ***
    if dir == dirs.north then
       surf.create_entity({
          name = "rail-chain-signal",
@@ -4948,15 +4077,6 @@
          direction = dirs.northwest,
          force = game.forces.player,
       })
-=======
-   
-   --5D. Place rail signals (6) WIP ***
-   if dir == dirs.north then 
-      surf.create_entity{name = "rail-chain-signal", position = {pos.x+01, pos.y-00}, direction = dirs.south, force = game.forces.player}
-      surf.create_entity{name = "rail-chain-signal", position = {pos.x-02, pos.y-00}, direction = dirs.north, force = game.forces.player}
-      surf.create_entity{name = "rail-signal"      , position = {pos.x+03, pos.y-07}, direction = dirs.southwest, force = game.forces.player}
-      surf.create_entity{name = "rail-chain-signal", position = {pos.x-04, pos.y-07}, direction = dirs.northwest, force = game.forces.player}
->>>>>>> 26b3c975
    elseif dir == dirs.east then
       surf.create_entity({
          name = "rail-chain-signal",
@@ -5715,13 +4835,8 @@
       if dir == dirs.north or dir == dirs.east or dir == dirs.south or dir == dirs.west then
          --Straight end rails
          players[pindex].rail_builder.rail_type = 1
-<<<<<<< HEAD
-         players[pindex].rail_builder.index_max = 8
+         players[pindex].rail_builder.index_max = 10
       else
-=======
-         players[pindex].rail_builder.index_max = 10
-      else 
->>>>>>> 26b3c975
          --Diagonal end rails
          players[pindex].rail_builder.rail_type = 2
          players[pindex].rail_builder.index_max = 2
@@ -5862,26 +4977,16 @@
          end
       elseif menu_line == 6 then
          if not clicked then
-<<<<<<< HEAD
-            comment = comment .. "Rail fork with 2 exits"
-            printout(comment, pindex)
-=======
             comment = comment .. "Rail fork left and right and forward"
             printout(comment,pindex)
->>>>>>> 26b3c975
          else
             --Build it here
             mod.build_fork_at_end_rail(rail, pindex, true,true,true)
          end
       elseif menu_line == 7 then
          if not clicked then
-<<<<<<< HEAD
-            comment = comment .. "Rail fork with 3 exits"
-            printout(comment, pindex)
-=======
             comment = comment .. "Rail fork only left and right"
             printout(comment,pindex)
->>>>>>> 26b3c975
          else
             --Build it here
             mod.build_fork_at_end_rail(rail, pindex, false,true,true)
