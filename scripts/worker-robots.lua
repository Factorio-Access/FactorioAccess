--Here: Functions relating worker robots, roboports, logistic systems, blueprints and other planners, ghosts
--Does not include event handlers directly, but can have functions called by them.
local util = require("util")
local fa_utils = require("scripts.fa-utils")

local dirs = defines.direction
local MAX_STACK_COUNT = 10

local mod = {}

--Increments: nil, 1, half-stack, 1 stack, n stacks
local function increment_logistic_request_min_amount(stack_size, amount_min_in)
   local amount_min = amount_min_in

   if amount_min == nil or amount_min == 0 then
      amount_min = 1
   elseif amount_min == 1 then
      amount_min = math.max(math.floor(stack_size / 2), 2) -- 0 --> 2
   elseif amount_min <= math.floor(stack_size / 2) then
      amount_min = stack_size
   elseif amount_min <= stack_size then
      amount_min = amount_min + stack_size
   elseif amount_min > stack_size then
      amount_min = amount_min + stack_size
   end

   return amount_min
end

--Increments: nil, 1, half-stack, 1 stack, n stacks
local function decrement_logistic_request_min_amount(stack_size, amount_min_in)
   local amount_min = amount_min_in

   if amount_min == nil or amount_min == 0 then
      amount_min = nil
   elseif amount_min == 1 then
      amount_min = nil
   elseif amount_min <= math.floor(stack_size / 2) then
      amount_min = 1
   elseif amount_min <= stack_size then
      amount_min = math.floor(stack_size / 2)
   elseif amount_min > stack_size then
      amount_min = amount_min - stack_size
   end

   if amount_min == 0 then -- 0 --> "0"
      amount_min = nil
   end

   return amount_min
end

--Increments: 0, 1, half-stack, 1 stack, n stacks
local function increment_logistic_request_max_amount(stack_size, amount_max_in)
   local amount_max = amount_max_in
   if amount_max >= stack_size * MAX_STACK_COUNT then
      amount_max = nil
   elseif amount_max > stack_size then
      amount_max = amount_max + stack_size
   elseif amount_max >= stack_size then
      amount_max = amount_max + stack_size
   elseif amount_max >= math.floor(stack_size / 2) then
      amount_max = stack_size
   elseif amount_max >= 1 then
      amount_max = math.max(math.floor(stack_size / 2), 2) -- 0 --> 2
   elseif amount_max == nil or amount_max == 0 then
      amount_max = stack_size
   end

   return amount_max
end

--Increments: 0, 1, half-stack, 1 stack, n stacks
local function decrement_logistic_request_max_amount(stack_size, amount_max_in)
   local amount_max = amount_max_in

   if amount_max > stack_size * MAX_STACK_COUNT then
      amount_max = stack_size * MAX_STACK_COUNT
   elseif amount_max > stack_size then
      amount_max = amount_max - stack_size
   elseif amount_max >= stack_size then
      amount_max = math.floor(stack_size / 2)
   elseif amount_max >= math.floor(stack_size / 2) then
      amount_max = 1
      if stack_size == 1 then -- 0 --> 0
         amount_max = 0
      end
   elseif amount_max >= 1 then
      amount_max = 0
   elseif amount_max >= 0 then
      amount_max = 0
   elseif amount_max == nil then
      amount_max = stack_size
   end

   return amount_max
end

local function logistics_request_toggle_personal_logistics(pindex)
   local p = game.get_player(pindex)
   p.character_personal_logistic_requests_enabled = not p.character_personal_logistic_requests_enabled
   if p.character_personal_logistic_requests_enabled then
      printout("Resumed personal logistics requests", pindex)
   else
      printout("Paused personal logistics requests", pindex)
   end
end

local function logistics_request_toggle_spidertron_logistics(spidertron, pindex)
   spidertron.vehicle_logistic_requests_enabled = not spidertron.vehicle_logistic_requests_enabled
   if spidertron.vehicle_logistic_requests_enabled then
      printout("Resumed spidertron logistics requests", pindex)
   else
      printout("Paused spidertron logistics requests", pindex)
   end
end

<<<<<<< HEAD
--Checks if the request for the given item is fulfilled. You can pass the personal logistics request slot index if you have it already
function mod.is_this_player_logistic_request_fulfilled(item_stack, pindex, slot_index_in)
=======
--WIP: Checks if the request for the given item is fulfilled. You can pass the personal logistics request slot index if you have it already
function mod.is_this_player_logistic_request_fulfilled(item_stack,pindex,slot_index_in)
>>>>>>> 26b3c975
   local result = false
   local slot_index = slot_index_in or nil
   return result
end

--Returns info string on the current logistics network, or the nearest one, for the current position
function mod.logistics_networks_info(ent, pos_in)
   local result = ""
   local result_code = -1
   local network = nil
   local pos = pos_in
   if pos_in == nil then pos = ent.position end
   --Check if in range of a logistic network
   network = ent.surface.find_logistic_network_by_position(pos, ent.force)
   if network ~= nil and network.valid then
      result_code = 1
      result = "Logistics connected to a network with "
         .. (network.all_logistic_robots + network.all_construction_robots)
         .. " robots"
   else
      --If not, report nearest logistic network
      network = ent.surface.find_closest_logistic_network_by_position(pos, ent.force)
      if network ~= nil and network.valid then
         result_code = 2
         local pos_n = network.find_cell_closest_to(pos).owner.position
         result = "No logistics connected, nearest network is "
            .. util.distance(pos, pos_n)
            .. " tiles "
            .. fa_utils.direction_lookup(fa_utils.get_direction_biased(pos_n, pos))
      else
         result_code = 3
         result = "No logistics connected, no logistic networks nearby, "
      end
   end
   return result, result_code
end

--Finds or assigns the logistic request slot for the item
local function get_personal_logistic_slot_index(item_stack, pindex)
   local p = game.get_player(pindex)
   local slots_nil_counter = 0
   local slot_found = false
   local current_slot = nil
   local correct_slot_id = nil
   local slot_id = 0

   --Find the correct request slot for this item, if any
   while not slot_found and slots_nil_counter < 250 do
      slot_id = slot_id + 1
      current_slot = p.get_personal_logistic_slot(slot_id)
      if current_slot == nil or current_slot.name == nil then
         slots_nil_counter = slots_nil_counter + 1
      elseif current_slot.name == item_stack.name then
         slot_found = true
         correct_slot_id = slot_id
      else
         --do nothing
      end
   end

   --If needed, find the first empty slot and set it as the correct one
   if not slot_found then
      slot_id = 0
      while not slot_found and slot_id < 250 do
         slot_id = slot_id + 1
         current_slot = p.get_personal_logistic_slot(slot_id)
         if current_slot == nil or current_slot.name == nil then
            slot_found = true
            correct_slot_id = slot_id
         else
            --do nothing
         end
      end
   end

   --If no correct or empty slots found then return with error (all slots full)
   if not slot_found then return -1 end

   return correct_slot_id
end

local function count_active_personal_logistic_slots(pindex) --**laterdo count fulfilled ones in the same loop ; also try p.character.request_slot_count
   local p = game.get_player(pindex)
   local slots_nil_counter = 0
   local slots_found = 0
   local current_slot = nil
   local slot_id = 0

   --Find non-empty request slots
   while slots_nil_counter < 250 do
      slot_id = slot_id + 1
      current_slot = p.get_personal_logistic_slot(slot_id)
      if current_slot == nil or current_slot.name == nil then
         slots_nil_counter = slots_nil_counter + 1
      else
         slot_founds = slots_found + 1
      end
   end

   return slots_found
end

local function count_active_spidertron_logistic_slots(spidertron, pindex)
   local slots_max_count = spidertron.request_slot_count
   local slots_nil_counter = 0
   local slots_found = 0
   local current_slot = nil
   local slot_id = 0

   --Find non-empty request slots
   while slots_nil_counter < slots_max_count do
      slot_id = slot_id + 1
      current_slot = spidertron.get_vehicle_logistic_slot(slot_id)
      if current_slot == nil or current_slot.name == nil then
         slots_nil_counter = slots_nil_counter + 1
      else
         slot_founds = slots_found + 1
      end
   end

   return slots_found
end

local function player_logistic_request_increment_min(item_stack, pindex)
   local p = game.get_player(pindex)
   local current_slot = nil
   local correct_slot_id = nil

   --Check if logistics have been researched
   for i, tech in pairs(game.get_player(pindex).force.technologies) do
      if tech.name == "logistic-robotics" and not tech.researched then
         printout("Error: You need to research logistic robotics to use this feature.", pindex)
         return
      end
   end

   --Find the correct request slot for this item
   local correct_slot_id = get_personal_logistic_slot_index(item_stack, pindex)

   if correct_slot_id == -1 then
      printout("Error: No empty slots available for this request", pindex)
      return false
   elseif correct_slot_id == nil or correct_slot_id < 1 then
      printout("Error: Invalid slot ID", pindex)
      return false
   end

   --Read the correct slot id value, increment it, set it
   current_slot = p.get_personal_logistic_slot(correct_slot_id)
   if current_slot == nil or current_slot.name == nil then
      --Create a fresh request
      local new_slot = { name = item_stack.name, min = 1, max = nil }
      p.set_personal_logistic_slot(correct_slot_id, new_slot)
   else
      --Update existing request
      current_slot.min = increment_logistic_request_min_amount(item_stack.prototype.stack_size, current_slot.min)
      --Force min <= max
      if current_slot.min ~= nil and current_slot.max ~= nil and current_slot.min > current_slot.max then
         printout("Error: Minimum request value cannot exceed maximum", pindex)
         return
      end
      p.set_personal_logistic_slot(correct_slot_id, current_slot)
   end

   --Read new status
   mod.player_logistic_request_read(item_stack, pindex, false)
end

local function player_logistic_request_decrement_min(item_stack, pindex)
   local p = game.get_player(pindex)
   local current_slot = nil
   local correct_slot_id = nil

   --Check if logistics have been researched
   for i, tech in pairs(game.get_player(pindex).force.technologies) do
      if tech.name == "logistic-robotics" and not tech.researched then
         printout("Error: You need to research logistic robotics to use this feature.", pindex)
         return
      end
   end

   --Find the correct request slot for this item
   local correct_slot_id = get_personal_logistic_slot_index(item_stack, pindex)

   if correct_slot_id == -1 then
      printout("Error: No empty slots available for this request", pindex)
      return false
   elseif correct_slot_id == nil or correct_slot_id < 1 then
      printout("Error: Invalid slot ID", pindex)
      return false
   end

   --Read the correct slot id value, decrement it, set it
   current_slot = p.get_personal_logistic_slot(correct_slot_id)
   if current_slot == nil or current_slot.name == nil then
      --Create a fresh request
      local new_slot = { name = item_stack.name, min = 0, max = nil }
      p.set_personal_logistic_slot(correct_slot_id, new_slot)
   else
      --Update existing request
      current_slot.min = decrement_logistic_request_min_amount(item_stack.prototype.stack_size, current_slot.min)
      --Force min <= max
      if current_slot.min ~= nil and current_slot.max ~= nil and current_slot.min > current_slot.max then
         printout("Error: Minimum request value cannot exceed maximum", pindex)
         return
      end
      p.set_personal_logistic_slot(correct_slot_id, current_slot)
   end

   --Read new status
   mod.player_logistic_request_read(item_stack, pindex)
end

local function player_logistic_request_increment_max(item_stack, pindex)
   local p = game.get_player(pindex)
   local current_slot = nil
   local correct_slot_id = nil

   --Check if logistics have been researched
   for i, tech in pairs(game.get_player(pindex).force.technologies) do
      if tech.name == "logistic-robotics" and not tech.researched then
         printout("Error: You need to research logistic robotics to use this feature.", pindex)
         return
      end
   end

   --Find the correct request slot for this item
   local correct_slot_id = get_personal_logistic_slot_index(item_stack, pindex)

   if correct_slot_id == -1 then
      printout("Error: No empty slots available for this request", pindex)
      return false
   elseif correct_slot_id == nil or correct_slot_id < 1 then
      printout("Error: Invalid slot ID", pindex)
      return false
   end

   --Read the correct slot id value, decrement it, set it
   current_slot = p.get_personal_logistic_slot(correct_slot_id)
   if current_slot == nil or current_slot.name == nil then
      --Create a fresh request
      local new_slot = { name = item_stack.name, min = 0, max = MAX_STACK_COUNT * item_stack.prototype.stack_size }
      p.set_personal_logistic_slot(correct_slot_id, new_slot)
   else
      --Update existing request
      current_slot.max = increment_logistic_request_max_amount(item_stack.prototype.stack_size, current_slot.max)
      --Force min <= max
      if current_slot.min ~= nil and current_slot.max ~= nil and current_slot.min > current_slot.max then
         printout("Error: Minimum request value cannot exceed maximum", pindex)
         return
      end
      p.set_personal_logistic_slot(correct_slot_id, current_slot)
   end

   --Read new status
   mod.player_logistic_request_read(item_stack, pindex)
end

local function player_logistic_request_decrement_max(item_stack, pindex)
   local p = game.get_player(pindex)
   local current_slot = nil
   local correct_slot_id = nil

   --Check if logistics have been researched
   for i, tech in pairs(game.get_player(pindex).force.technologies) do
      if tech.name == "logistic-robotics" and not tech.researched then
         printout("Error: You need to research logistic robotics to use this feature.", pindex)
         return
      end
   end

   --Find the correct request slot for this item
   local correct_slot_id = get_personal_logistic_slot_index(item_stack, pindex)

   if correct_slot_id == -1 then
      printout("Error: No empty slots available for this request", pindex)
      return false
   elseif correct_slot_id == nil or correct_slot_id < 1 then
      printout("Error: Invalid slot ID", pindex)
      return false
   end

   --Read the correct slot id value, increment it, set it
   current_slot = p.get_personal_logistic_slot(correct_slot_id)
   if current_slot == nil or current_slot.name == nil then
      --Create a fresh request
      local new_slot = { name = item_stack.name, min = 0, max = MAX_STACK_COUNT * item_stack.prototype.stack_size }
      p.set_personal_logistic_slot(correct_slot_id, new_slot)
   else
      --Update existing request
      current_slot.max = decrement_logistic_request_max_amount(item_stack.prototype.stack_size, current_slot.max)
      --Force min <= max
      if current_slot.min ~= nil and current_slot.max ~= nil and current_slot.min > current_slot.max then
         printout("Error: Minimum request value cannot exceed maximum", pindex)
         return
      end
      p.set_personal_logistic_slot(correct_slot_id, current_slot)
   end

   --Read new status
   mod.player_logistic_request_read(item_stack, pindex, false)
end

--Finds or assigns the logistic request slot for the item, for chests or vehicles
local function get_entity_logistic_slot_index(item_stack, chest)
   local slots_max_count = chest.request_slot_count
   local slot_found = false
   local current_slot = nil
   local correct_slot_id = nil
   local slot_id = 0

   --Find the correct request slot for this item, if any
   while not slot_found and slot_id < slots_max_count do
      slot_id = slot_id + 1
      current_slot = chest.get_request_slot(slot_id)
      if current_slot == nil or current_slot.name == nil then
         --do nothing
      elseif current_slot.name == item_stack.name then
         slot_found = true
         correct_slot_id = slot_id
      else
         --do nothing
      end
   end

   --If needed, find the first empty slot and set it as the correct one
   if not slot_found then
      slot_id = 0
      while not slot_found and slot_id < 100 do
         slot_id = slot_id + 1
         current_slot = chest.get_request_slot(slot_id)
         if current_slot == nil or current_slot.name == nil then
            slot_found = true
            correct_slot_id = slot_id
         else
            --do nothing
         end
      end
   end

   --If no correct or empty slots found then return with error (all slots full)
   if not slot_found then return -1 end

   return correct_slot_id
end

--Increments min value
local function chest_logistic_request_increment_min(item_stack, chest, pindex)
   local current_slot = nil
   local correct_slot_id = nil

   --Check if logistics have been researched
   for i, tech in pairs(game.get_player(pindex).force.technologies) do
      if tech.name == "logistic-system" and not tech.researched then
         printout("Error: You need to research logistic system, with utility science, to use this feature.", pindex)
         return
      end
   end

   --Find the correct request slot for this item
   local correct_slot_id = get_entity_logistic_slot_index(item_stack, chest)

   if correct_slot_id == -1 then
      printout("Error: No empty slots available for this request", pindex)
      return false
   elseif correct_slot_id == nil or correct_slot_id < 1 then
      printout("Error: Invalid slot ID", pindex)
      return false
   end

   --Read the correct slot id value, increment it, set it
   current_slot = chest.get_request_slot(correct_slot_id)
   if current_slot == nil or current_slot.name == nil then
      --Create a fresh request
      local new_slot = { name = item_stack.name, count = item_stack.prototype.stack_size }
      chest.set_request_slot(new_slot, correct_slot_id)
   else
      --Update existing request
      current_slot.count = increment_logistic_request_min_amount(item_stack.prototype.stack_size, current_slot.count)
      chest.set_request_slot(current_slot, correct_slot_id)
   end

   --Read new status
   mod.chest_logistic_request_read(item_stack, chest, pindex)
end

--Decrements min value
local function chest_logistic_request_decrement_min(item_stack, chest, pindex)
   local current_slot = nil
   local correct_slot_id = nil

   --Check if logistics have been researched
   for i, tech in pairs(game.get_player(pindex).force.technologies) do
      if tech.name == "logistic-system" and not tech.researched then
         printout("Error: You need to research logistic system, with utility science, to use this feature.", pindex)
         return
      end
   end

   --Find the correct request slot for this item
   local correct_slot_id = get_entity_logistic_slot_index(item_stack, chest)

   if correct_slot_id == -1 then
      printout("Error: No empty slots available for this request", pindex)
      return false
   elseif correct_slot_id == nil or correct_slot_id < 1 then
      printout("Error: Invalid slot ID", pindex)
      return false
   end

   --Read the correct slot id value, decrement it, set it
   current_slot = chest.get_request_slot(correct_slot_id)
   if current_slot == nil or current_slot.name == nil then
      --Create a fresh request
      local new_slot = { name = item_stack.name, count = item_stack.prototype.stack_size }
      chest.set_request_slot(new_slot, correct_slot_id)
   else
      --Update existing request
      current_slot.count = decrement_logistic_request_min_amount(item_stack.prototype.stack_size, current_slot.count)
      if current_slot.count == nil or current_slot.count == 0 then
         chest.clear_request_slot(correct_slot_id)
      else
         chest.set_request_slot(current_slot, correct_slot_id)
      end
   end

   --Read new status
   mod.chest_logistic_request_read(item_stack, chest, pindex)
end

local function spidertron_logistic_request_increment_min(item_stack, spidertron, pindex)
   local current_slot = nil
   local correct_slot_id = nil

   --Check if logistics have been researched
   for i, tech in pairs(game.get_player(pindex).force.technologies) do
      if tech.name == "logistic-robotics" and not tech.researched then
         printout("Error: You need to research logistic robotics to use this feature.", pindex)
         return
      end
   end

   --Find the correct request slot for this item
   local correct_slot_id = get_entity_logistic_slot_index(item_stack, spidertron)

   if correct_slot_id == -1 then
      printout("Error: No empty slots available for this request", pindex)
      return false
   elseif correct_slot_id == nil or correct_slot_id < 1 then
      printout("Error: Invalid slot ID", pindex)
      return false
   end

   --Read the correct slot id value, increment it, set it
   current_slot = spidertron.get_vehicle_logistic_slot(correct_slot_id)
   if current_slot == nil or current_slot.name == nil then
      --Create a fresh request
      local new_slot = { name = item_stack.name, min = 1, max = nil }
      spidertron.set_vehicle_logistic_slot(correct_slot_id, new_slot)
   else
      --Update existing request
      current_slot.min = increment_logistic_request_min_amount(item_stack.prototype.stack_size, current_slot.min)
      --Force min <= max
      if current_slot.min ~= nil and current_slot.max ~= nil and current_slot.min > current_slot.max then
         printout("Error: Minimum request value cannot exceed maximum", pindex)
         return
      end
      spidertron.set_vehicle_logistic_slot(correct_slot_id, current_slot)
   end

   --Read new status
   mod.spidertron_logistic_request_read(item_stack, spidertron, pindex, false)
end

local function spidertron_logistic_request_decrement_min(item_stack, spidertron, pindex)
   local current_slot = nil
   local correct_slot_id = nil

   --Check if logistics have been researched
   for i, tech in pairs(game.get_player(pindex).force.technologies) do
      if tech.name == "logistic-robotics" and not tech.researched then
         printout("Error: You need to research logistic robotics to use this feature.", pindex)
         return
      end
   end

   --Find the correct request slot for this item
   local correct_slot_id = get_entity_logistic_slot_index(item_stack, spidertron)

   if correct_slot_id == -1 then
      printout("Error: No empty slots available for this request", pindex)
      return false
   elseif correct_slot_id == nil or correct_slot_id < 1 then
      printout("Error: Invalid slot ID", pindex)
      return false
   end

   --Read the correct slot id value, decrement it, set it
   current_slot = spidertron.get_vehicle_logistic_slot(correct_slot_id)
   if current_slot == nil or current_slot.name == nil then
      --Create a fresh request
      local new_slot = { name = item_stack.name, min = 0, max = nil }
      spidertron.set_vehicle_logistic_slot(correct_slot_id, new_slot)
   else
      --Update existing request
      current_slot.min = decrement_logistic_request_min_amount(item_stack.prototype.stack_size, current_slot.min)
      --Force min <= max
      if current_slot.min ~= nil and current_slot.max ~= nil and current_slot.min > current_slot.max then
         printout("Error: Minimum request value cannot exceed maximum", pindex)
         return
      end
      spidertron.set_vehicle_logistic_slot(correct_slot_id, current_slot)
   end

   --Read new status
   mod.spidertron_logistic_request_read(item_stack, spidertron, pindex, false)
end

local function spidertron_logistic_request_increment_max(item_stack, spidertron, pindex)
   local current_slot = nil
   local correct_slot_id = nil

   --Check if logistics have been researched
   for i, tech in pairs(game.get_player(pindex).force.technologies) do
      if tech.name == "logistic-robotics" and not tech.researched then
         printout("Error: You need to research logistic robotics to use this feature.", pindex)
         return
      end
   end

   --Find the correct request slot for this item
   local correct_slot_id = get_entity_logistic_slot_index(item_stack, spidertron)

   if correct_slot_id == -1 then
      printout("Error: No empty slots available for this request", pindex)
      return false
   elseif correct_slot_id == nil or correct_slot_id < 1 then
      printout("Error: Invalid slot ID", pindex)
      return false
   end

   --Read the correct slot id value, decrement it, set it
   current_slot = spidertron.get_vehicle_logistic_slot(correct_slot_id)
   if current_slot == nil or current_slot.name == nil then
      --Create a fresh request
      local new_slot = { name = item_stack.name, min = 0, max = MAX_STACK_COUNT * item_stack.prototype.stack_size }
      spidertron.set_vehicle_logistic_slot(correct_slot_id, new_slot)
   else
      --Update existing request
      current_slot.max = increment_logistic_request_max_amount(item_stack.prototype.stack_size, current_slot.max)
      --Force min <= max
      if current_slot.min ~= nil and current_slot.max ~= nil and current_slot.min > current_slot.max then
         printout("Error: Minimum request value cannot exceed maximum", pindex)
         return
      end
      spidertron.set_vehicle_logistic_slot(correct_slot_id, current_slot)
   end

   --Read new status
   mod.spidertron_logistic_request_read(item_stack, spidertron, pindex, false)
end

local function spidertron_logistic_request_decrement_max(item_stack, spidertron, pindex)
   local current_slot = nil
   local correct_slot_id = nil

   --Check if logistics have been researched
   for i, tech in pairs(game.get_player(pindex).force.technologies) do
      if tech.name == "logistic-robotics" and not tech.researched then
         printout("Error: You need to research logistic robotics to use this feature.", pindex)
         return
      end
   end

   --Find the correct request slot for this item
   local correct_slot_id = get_entity_logistic_slot_index(item_stack, spidertron)

   if correct_slot_id == -1 then
      printout("Error: No empty slots available for this request", pindex)
      return false
   elseif correct_slot_id == nil or correct_slot_id < 1 then
      printout("Error: Invalid slot ID", pindex)
      return false
   end

   --Read the correct slot id value, increment it, set it
   current_slot = spidertron.get_vehicle_logistic_slot(correct_slot_id)
   if current_slot == nil or current_slot.name == nil then
      --Create a fresh request
      local new_slot = { name = item_stack.name, min = 0, max = MAX_STACK_COUNT * item_stack.prototype.stack_size }
      spidertron.set_vehicle_logistic_slot(correct_slot_id, new_slot)
   else
      --Update existing request
      current_slot.max = decrement_logistic_request_max_amount(item_stack.prototype.stack_size, current_slot.max)
      --Force min <= max
      if current_slot.min ~= nil and current_slot.max ~= nil and current_slot.min > current_slot.max then
         printout("Error: Minimum request value cannot exceed maximum", pindex)
         return
      end
      spidertron.set_vehicle_logistic_slot(correct_slot_id, current_slot)
   end

   --Read new status
   mod.spidertron_logistic_request_read(item_stack, spidertron, pindex, false)
end

--Calls the appropriate function after a keypress for logistic info
function mod.logistics_info_key_handler(pindex)
   if
      players[pindex].in_menu == false
      or players[pindex].menu == "inventory"
      or players[pindex].menu == "player_trash"
   then
      --Personal logistics
      local stack = game.get_player(pindex).cursor_stack
      local stack_inv = game.get_player(pindex).get_main_inventory()[players[pindex].inventory.index]
      local stack_tra = nil
      --Check item in hand or item in inventory
      if stack and stack.valid_for_read and stack.valid then
         --Item in hand
         mod.player_logistic_request_read(stack, pindex, true)
      elseif players[pindex].menu == "inventory" and stack_inv and stack_inv.valid_for_read and stack_inv.valid then
         --Item in inv
         mod.player_logistic_request_read(stack_inv, pindex, true)
      elseif players[pindex].menu == "player_trash" and stack_tra and stack_tra.valid_for_read and stack_tra.valid then
         stack_tra =
            game.get_player(pindex).get_inventory(defines.inventory.character_trash)[players[pindex].inventory.index]
         mod.player_logistic_request_read(stack_tra, pindex, true)
      else
         --Logistic chest in front
         local ent = get_selected_ent(pindex)
         if mod.can_make_logistic_requests(ent) then
            mod.read_entity_requests_summary(ent, pindex)
            return
         elseif mod.can_set_logistic_filter(ent) then
            local filter = ent.storage_filter
            local result = "Nothing"
            if filter ~= nil then result = filter.name end
            printout(result .. " set as logistic storage filter", pindex)
            return
         end
         --Empty hand and empty inventory slot
         local result = mod.player_logistic_requests_summary_info(pindex)
         printout(result, pindex)
      end
   elseif players[pindex].menu == "building" and mod.can_make_logistic_requests(game.get_player(pindex).opened) then
      --Chest logistics
      local stack = game.get_player(pindex).cursor_stack
      local stack_inv = game.get_player(pindex).opened.get_output_inventory()[players[pindex].building.index]
      local chest = game.get_player(pindex).opened
      --Check item in hand or item in inventory
      if stack ~= nil and stack.valid_for_read and stack.valid then
         --Item in hand
         mod.chest_logistic_request_read(stack, chest, pindex)
      elseif stack_inv ~= nil and stack_inv.valid_for_read and stack_inv.valid then
         --Item in output inv
         mod.chest_logistic_request_read(stack_inv, chest, pindex)
      else
         --Empty hand, empty inventory slot
         mod.read_entity_requests_summary(chest, pindex)
      end
   elseif players[pindex].menu == "vehicle" and mod.can_make_logistic_requests(game.get_player(pindex).opened) then
      --spidertron logistics
      local stack = game.get_player(pindex).cursor_stack
      local invs = defines.inventory
      local stack_inv = game.get_player(pindex).opened.get_inventory(invs.spider_trunk)[players[pindex].building.index]
      local spidertron = game.get_player(pindex).opened
      --Check item in hand or item in inventory
      if stack ~= nil and stack.valid_for_read and stack.valid then
         --Item in hand
         mod.spidertron_logistic_request_read(stack, spidertron, pindex, true)
      elseif stack_inv ~= nil and stack_inv.valid_for_read and stack_inv.valid then
         --Item in output inv
         mod.spidertron_logistic_request_read(stack_inv, spidertron, pindex, true)
      else
         --Empty hand, empty inventory slot
         mod.read_entity_requests_summary(spidertron, pindex)
      end
   elseif players[pindex].menu == "building" and mod.can_set_logistic_filter(game.get_player(pindex).opened) then
      local filter = game.get_player(pindex).opened.storage_filter
      local result = "Nothing"
      if filter ~= nil then result = filter.name end
      printout(result .. " set as logistic storage filter", pindex)
   elseif players[pindex].menu == "building" then
      printout("Logistic requests not supported for this building", pindex)
   else
      printout("No logistics summary available in this menu", pindex)
   end
end

--Call the appropriate function after a keypress for modifying a logistic request
function mod.logistics_request_increment_min_handler(pindex)
   if not players[pindex].in_menu or players[pindex].menu == "inventory" or players[pindex].menu == "player_trash" then
      --Personal logistics
      local stack = game.get_player(pindex).cursor_stack
      local stack_inv = game.get_player(pindex).get_main_inventory()[players[pindex].inventory.index]
      --Check item in hand or item in inventory
      if stack ~= nil and stack.valid_for_read and stack.valid then
         --Item in hand
         player_logistic_request_increment_min(stack, pindex)
      elseif
         players[pindex].menu == "inventory"
         and stack_inv ~= nil
         and stack_inv.valid_for_read
         and stack_inv.valid
      then
         --Item in inv
         player_logistic_request_increment_min(stack_inv, pindex)
      elseif players[pindex].menu == "player_trash" then
         --Item in trash
         printout("Take this item in hand to change its requests", pindex)
      else
         --Empty hand, empty inventory slot
         --(do nothing)
      end
   elseif players[pindex].menu == "building" and mod.can_make_logistic_requests(game.get_player(pindex).opened) then
      --Chest logistics
      local stack = game.get_player(pindex).cursor_stack
      local stack_inv = game.get_player(pindex).opened.get_output_inventory()[players[pindex].building.index]
      local chest = game.get_player(pindex).opened
      --Check item in hand or item in inventory
      if stack ~= nil and stack.valid_for_read and stack.valid then
         --Item in hand
         chest_logistic_request_increment_min(stack, chest, pindex)
      elseif stack_inv ~= nil and stack_inv.valid_for_read and stack_inv.valid then
         --Item in output inv
         chest_logistic_request_increment_min(stack_inv, chest, pindex)
      else
         --Empty hand, empty inventory slot
         printout("No actions", pindex)
      end
   elseif players[pindex].menu == "vehicle" and mod.can_make_logistic_requests(game.get_player(pindex).opened) then
      --spidertron logistics
      local stack = game.get_player(pindex).cursor_stack
      local invs = defines.inventory
      local stack_inv = game.get_player(pindex).opened.get_inventory(invs.spider_trunk)[players[pindex].building.index]
      local spidertron = game.get_player(pindex).opened
      --Check item in hand or item in inventory
      if stack ~= nil and stack.valid_for_read and stack.valid then
         --Item in hand
         spidertron_logistic_request_increment_min(stack, spidertron, pindex)
      elseif stack_inv ~= nil and stack_inv.valid_for_read and stack_inv.valid then
         --Item in output inv
         spidertron_logistic_request_increment_min(stack_inv, spidertron, pindex)
      else
         --Empty hand, empty inventory slot
         printout("No actions", pindex)
      end
   elseif players[pindex].menu == "building" and mod.can_set_logistic_filter(game.get_player(pindex).opened) then
      --Chest logistics
      local stack = game.get_player(pindex).cursor_stack
      local stack_inv = game.get_player(pindex).opened.get_output_inventory()[players[pindex].building.index]
      local chest = game.get_player(pindex).opened
      --Check item in hand or item in inventory
      if stack ~= nil and stack.valid_for_read and stack.valid then
         --Item in hand
         mod.set_logistic_filter(stack, chest, pindex)
      elseif stack_inv ~= nil and stack_inv.valid_for_read and stack_inv.valid then
         --Item in output inv
         mod.set_logistic_filter(stack_inv, chest, pindex)
      else
         --Empty hand, empty inventory slot
         mod.set_logistic_filter(nil, chest, pindex)
      end
   elseif players[pindex].menu == "building" then
      printout("Logistic requests not supported for this building", pindex)
   else
      --Other menu
      printout("No actions", pindex)
   end
end

--Call the appropriate function after a keypress for modifying a logistic request
function mod.logistics_request_decrement_min_handler(pindex)
   if not players[pindex].in_menu or players[pindex].menu == "inventory" or players[pindex].menu == "player_trash" then
      --Personal logistics
      local stack = game.get_player(pindex).cursor_stack
      local stack_inv = game.get_player(pindex).get_main_inventory()[players[pindex].inventory.index]
      --Check item in hand or item in inventory
      if stack ~= nil and stack.valid_for_read and stack.valid then
         --Item in hand
         player_logistic_request_decrement_min(stack, pindex)
      elseif
         players[pindex].menu == "inventory"
         and stack_inv ~= nil
         and stack_inv.valid_for_read
         and stack_inv.valid
      then
         --Item in inv
         player_logistic_request_decrement_min(stack_inv, pindex)
      elseif players[pindex].menu == "player_trash" then
         --Item in trash
         printout("Take this item in hand to change its requests", pindex)
      else
         --Empty hand, empty inventory slot
         --(do nothing)
      end
   elseif players[pindex].menu == "building" and mod.can_make_logistic_requests(game.get_player(pindex).opened) then
      --Chest logistics
      local stack = game.get_player(pindex).cursor_stack
      local stack_inv = game.get_player(pindex).opened.get_output_inventory()[players[pindex].building.index]
      local chest = game.get_player(pindex).opened
      --Check item in hand or item in inventory
      if stack ~= nil and stack.valid_for_read and stack.valid then
         --Item in hand
         chest_logistic_request_decrement_min(stack, chest, pindex)
      elseif stack_inv ~= nil and stack_inv.valid_for_read and stack_inv.valid then
         --Item in output inv
         chest_logistic_request_decrement_min(stack_inv, chest, pindex)
      else
         --Empty hand, empty inventory slot
         printout("No actions", pindex)
      end
   elseif players[pindex].menu == "vehicle" and mod.can_make_logistic_requests(game.get_player(pindex).opened) then
      --spidertron logistics
      local stack = game.get_player(pindex).cursor_stack
      local invs = defines.inventory
      local stack_inv = game.get_player(pindex).opened.get_inventory(invs.spider_trunk)[players[pindex].building.index]
      local spidertron = game.get_player(pindex).opened
      --Check item in hand or item in inventory
      if stack ~= nil and stack.valid_for_read and stack.valid then
         --Item in hand
         spidertron_logistic_request_decrement_min(stack, spidertron, pindex)
      elseif stack_inv ~= nil and stack_inv.valid_for_read and stack_inv.valid then
         --Item in output inv
         spidertron_logistic_request_decrement_min(stack_inv, spidertron, pindex)
      else
         --Empty hand, empty inventory slot
         printout("No actions", pindex)
      end
   elseif players[pindex].menu == "building" and mod.can_set_logistic_filter(game.get_player(pindex).opened) then
      --Chest logistics
      local stack = game.get_player(pindex).cursor_stack
      local stack_inv = game.get_player(pindex).opened.get_output_inventory()[players[pindex].building.index]
      local chest = game.get_player(pindex).opened
      --Check item in hand or item in inventory
      if stack ~= nil and stack.valid_for_read and stack.valid then
         --Item in hand
         mod.set_logistic_filter(stack, chest, pindex)
      elseif stack_inv ~= nil and stack_inv.valid_for_read and stack_inv.valid then
         --Item in output inv
         mod.set_logistic_filter(stack, chest, pindex)
      else
         --Empty hand, empty inventory slot
         mod.set_logistic_filter(nil, chest, pindex)
      end
   elseif players[pindex].menu == "building" then
      printout("Logistic requests not supported for this building", pindex)
   else
      --Other menu
      printout("No actions", pindex)
   end
end

--Call the appropriate function after a keypress for modifying a logistic request
function mod.logistics_request_increment_max_handler(pindex)
   if not players[pindex].in_menu or players[pindex].menu == "inventory" or players[pindex].menu == "player_trash" then
      --Personal logistics
      local stack = game.get_player(pindex).cursor_stack
      local stack_inv = game.get_player(pindex).get_main_inventory()[players[pindex].inventory.index]
      --Check item in hand or item in inventory
      if stack ~= nil and stack.valid_for_read and stack.valid then
         --Item in hand
         player_logistic_request_increment_max(stack, pindex)
      elseif
         players[pindex].menu == "inventory"
         and stack_inv ~= nil
         and stack_inv.valid_for_read
         and stack_inv.valid
      then
         --Item in inv
         player_logistic_request_increment_max(stack_inv, pindex)
      elseif players[pindex].menu == "player_trash" then
         --Item in trash
         printout("Take this item in hand to change its requests", pindex)
      else
         --Empty hand, empty inventory slot
         --(do nothing)
      end
   elseif players[pindex].menu == "vehicle" and mod.can_make_logistic_requests(game.get_player(pindex).opened) then
      --spidertron logistics
      local stack = game.get_player(pindex).cursor_stack
      local invs = defines.inventory
      local stack_inv = game.get_player(pindex).opened.get_inventory(invs.spider_trunk)[players[pindex].building.index]
      local spidertron = game.get_player(pindex).opened
      --Check item in hand or item in inventory
      if stack ~= nil and stack.valid_for_read and stack.valid then
         --Item in hand
         spidertron_logistic_request_increment_max(stack, spidertron, pindex)
      elseif stack_inv ~= nil and stack_inv.valid_for_read and stack_inv.valid then
         --Item in output inv
         spidertron_logistic_request_increment_max(stack_inv, spidertron, pindex)
      else
         --Empty hand, empty inventory slot
         printout("No actions", pindex)
      end
   else
      --Other menu
      --(do nothing)
   end
end

--Call the appropriate function after a keypress for modifying a logistic request
function mod.logistics_request_decrement_max_handler(pindex)
   if not players[pindex].in_menu or players[pindex].menu == "inventory" or players[pindex].menu == "player_trash" then
      --Personal logistics
      local stack = game.get_player(pindex).cursor_stack
      local stack_inv = game.get_player(pindex).get_main_inventory()[players[pindex].inventory.index]
      --Check item in hand or item in inventory
      if stack ~= nil and stack.valid_for_read and stack.valid then
         --Item in hand
         player_logistic_request_decrement_max(stack, pindex)
      elseif
         players[pindex].menu == "inventory"
         and stack_inv ~= nil
         and stack_inv.valid_for_read
         and stack_inv.valid
      then
         --Item in inv
         player_logistic_request_decrement_max(stack_inv, pindex)
      elseif players[pindex].menu == "player_trash" then
         --Item in trash
         printout("Take this item in hand to change its requests", pindex)
      else
         --Empty hand, empty inventory slot
         --(do nothing)
      end
   elseif players[pindex].menu == "vehicle" and mod.can_make_logistic_requests(game.get_player(pindex).opened) then
      --spidertron logistics
      local stack = game.get_player(pindex).cursor_stack
      local invs = defines.inventory
      local stack_inv = game.get_player(pindex).opened.get_inventory(invs.spider_trunk)[players[pindex].building.index]
      local spidertron = game.get_player(pindex).opened
      --Check item in hand or item in inventory
      if stack ~= nil and stack.valid_for_read and stack.valid then
         --Item in hand
         spidertron_logistic_request_decrement_max(stack, spidertron, pindex)
      elseif stack_inv ~= nil and stack_inv.valid_for_read and stack_inv.valid then
         --Item in output inv
         spidertron_logistic_request_decrement_max(stack_inv, spidertron, pindex)
      else
         --Empty hand, empty inventory slot
         printout("No actions", pindex)
      end
   else
      --Other menu
      --(do nothing)
   end
end

--Call the appropriate function after a keypress for modifying a logistic request
function mod.logistics_request_toggle_handler(pindex)
   local ent = game.get_player(pindex).opened
   if not players[pindex].in_menu or players[pindex].menu == "inventory" or players[pindex].menu == "player_trash" then
      --Player: Toggle enabling requests
      logistics_request_toggle_personal_logistics(pindex)
   elseif players[pindex].menu == "vehicle" and mod.can_make_logistic_requests(ent) then
      --Vehicles: Toggle enabling requests
      logistics_request_toggle_spidertron_logistics(ent, pindex)
   elseif players[pindex].menu == "building" then
      --Requester chests: Toggle requesting from buffers
      if mod.can_make_logistic_requests(ent) then
         ent.request_from_buffers = not ent.request_from_buffers
      else
         return
      end
      if ent.request_from_buffers then
         printout("Enabled requesting from buffers", pindex)
      else
         printout("Disabled requesting from buffers", pindex)
      end
   end
end

--Returns summary info string
function mod.player_logistic_requests_summary_info(pindex)
   local p = game.get_player(pindex)
   local current_slot = nil
   local correct_slot_id = nil
   local result = ""
<<<<<<< HEAD

   --Check if logistics have been researched
=======
   
   --1. Check if logistics have been researched
>>>>>>> 26b3c975
   for i, tech in pairs(game.get_player(pindex).force.technologies) do
      if tech.name == "logistic-robotics" and not tech.researched == true then
         printout("Logistic requests not available, research required.", pindex)
         return
      end
   end
<<<<<<< HEAD

   --Check if inside any logistic network or not (simpler than logistics network info)
=======
   
   --2. Check if inside any logistic network or not (simpler than logistics network info)
>>>>>>> 26b3c975
   local network = p.surface.find_logistic_network_by_position(p.position, p.force)
   if network == nil or not network.valid then
      --Check whether in construction range
      local nearest, min_dist = fa_utils.find_nearest_roboport(p.surface, p.position, 60)
      if nearest == nil or min_dist > 55 then
         result = result .. "Not in a network, "
      else
         result = result .. "In construction range of network " .. nearest.backer_name .. ", "
      end
   else
      --Definitely within range
<<<<<<< HEAD
      local nearest, min_dist = fa_utils.find_nearest_roboport(p.surface, p.position, 30)
      result = result .. "In logistic range of network " .. nearest.backer_name .. ", "
   end

   --Check if personal logistics are enabled
   if not p.character_personal_logistic_requests_enabled then result = result .. "Requests paused, " end

   --Count logistics requests
=======
      local nearest, min_dist = fa_utils.find_nearest_roboport(p.surface,p.position,30)
      result = result .. "In network " .. nearest.backer_name .. ", " 
   end
   
   --3. Check if personal logistics are enabled
   if not p.character_personal_logistic_requests_enabled then
      result = result .. "Requests paused, "
   end
   
   --4. Count logistics requests
>>>>>>> 26b3c975
   result = result .. count_active_personal_logistic_slots(pindex) .. " personal logistic requests set, "
   return result
end

--Read the current personal logistics request set for this item
function mod.player_logistic_request_read(item_stack, pindex, additional_checks)
   local p = game.get_player(pindex)
   local current_slot = nil
   local correct_slot_id = nil
   local result = ""

   --Check if logistics have been researched
   for i, tech in pairs(game.get_player(pindex).force.technologies) do
      if tech.name == "logistic-robotics" and not tech.researched then
         printout("Logistic requests not available, research required.", pindex)
         return
      end
   end

   if additional_checks then
      --Check if inside any logistic network or not (simpler than logistics network info)
      local network = p.surface.find_logistic_network_by_position(p.position, p.force)
      if network == nil or not network.valid then result = result .. "Not in a network, " end

      --Check if personal logistics are enabled
      if not p.character_personal_logistic_requests_enabled then result = result .. "Requests paused, " end
   end

   --Find the correct request slot for this item
   local correct_slot_id = get_personal_logistic_slot_index(item_stack, pindex)

   if correct_slot_id == nil or correct_slot_id < 1 then
      printout(result .. "Error: Invalid slot ID", pindex)
      return
   end

   --Read the correct slot id value
   current_slot = p.get_personal_logistic_slot(correct_slot_id)
   if current_slot == nil or current_slot.name == nil then
      --No requests found
      printout(
         result
            .. "No personal logistic requests set for "
            .. item_stack.name
            .. ", use the L key and modifier keys to set requests.",
         pindex
      )
      return
   else
      --Report request counts and inventory counts
      if current_slot.max ~= nil or current_slot.min ~= nil then
         local min_result = ""
         local max_result = ""
         local inv_result = ""
         local trash_result = ""

         if current_slot.min ~= nil then
            min_result = fa_utils.express_in_stacks(current_slot.min, item_stack.prototype.stack_size, false)
               .. " minimum and "
         end

         if current_slot.max ~= nil then
            max_result = fa_utils.express_in_stacks(current_slot.max, item_stack.prototype.stack_size, false)
               .. " maximum "
         end

         local inv_count = p.get_main_inventory().get_item_count(item_stack.name)
         inv_result = fa_utils.express_in_stacks(inv_count, item_stack.prototype.stack_size, false) .. " in inventory, "

         local trash_count = p.get_inventory(defines.inventory.character_trash).get_item_count(item_stack.name)
         trash_result = fa_utils.express_in_stacks(trash_count, item_stack.prototype.stack_size, false)
            .. " in personal trash, "

         printout(
            result
               .. min_result
               .. max_result
               .. " requested for "
               .. item_stack.name
               .. ", "
               .. inv_result
               .. trash_result
               .. " use the L key and modifier keys to set requests.",
            pindex
         )
         return
      else
         --All requests are nil
         printout(
            result
               .. "No personal logistic requests set for "
               .. item_stack.name
               .. ", use the L key and modifier keys to set requests.",
            pindex
         )
         return
      end
   end
end

--Read the chest's current logistics request set for this item
function mod.chest_logistic_request_read(item_stack, chest, pindex)
   local current_slot = nil
   local correct_slot_id = nil
   local result = ""

   --Check if logistics have been researched
   for i, tech in pairs(game.get_player(pindex).force.technologies) do
      if tech.name == "logistic-system" and not tech.researched then
         printout("Error: You need to research logistic system, with utility science, to use this feature.", pindex)
         return
      end
   end

   --Find the correct request slot for this item
   local correct_slot_id = get_entity_logistic_slot_index(item_stack, chest)

   if correct_slot_id == -1 then
      printout("Error: No empty slots available for this request", pindex)
      return false
   elseif correct_slot_id == nil or correct_slot_id < 1 then
      printout("Error: Invalid slot ID", pindex)
      return false
   end

   --Read the correct slot id value
   current_slot = chest.get_request_slot(correct_slot_id)
   if current_slot == nil or current_slot.name == nil then
      --No requests found
      printout(
         "No logistic requests set for " .. item_stack.name .. ", use the 'L' key and modifier keys to set requests.",
         pindex
      )
      return
   else
      --Report request counts and inventory counts
      local req_result = ""
      local inv_result = ""

      if current_slot.count ~= nil then
         req_result = fa_utils.express_in_stacks(current_slot.count, item_stack.prototype.stack_size, false)
      end

      local inv_count = chest.get_output_inventory().get_item_count(item_stack.name)
      inv_result = fa_utils.express_in_stacks(inv_count, item_stack.prototype.stack_size, false)

      printout(
         req_result
            .. " requested and "
            .. inv_result
            .. " supplied for "
            .. item_stack.name
            .. ", use the 'L' key and modifier keys to set requests.",
         pindex
      )
      return
   end
end

function mod.send_selected_stack_to_logistic_trash(pindex)
   local p = game.get_player(pindex)
   local stack = p.cursor_stack
   --Check cursor stack
   if stack == nil or stack.valid_for_read == false or stack.is_deconstruction_item or stack.is_upgrade_item then
      stack = p.get_main_inventory()[players[pindex].inventory.index]
   end
   --Check inventory stack
   if
      players[pindex].menu ~= "inventory"
      or stack == nil
      or stack.valid_for_read == false
      or stack.is_deconstruction_item
      or stack.is_upgrade_item
   then
      return
   end
   local trash_inv = p.get_inventory(defines.inventory.character_trash)
   if trash_inv.can_insert(stack) then
      local inserted_count = trash_inv.insert(stack)
      if inserted_count < stack.count then
         stack.set_stack({ name = stack.name, count = stack.count - inserted_count })
         printout("Partially sent stack to logistic trash", pindex)
      else
         stack.set_stack(nil)
         printout("Sent stack to logistic trash", pindex)
      end
   end
end

<<<<<<< HEAD
function mod.spidertron_logistic_requests_summary_info(spidertron, pindex)
   --***todo improve: "y of z personal logistic requests fulfilled, x items in trash, missing items include [3], take an item in hand and press L to check its request status." maybe use logistics_networks_info(ent,pos_in)
=======
function mod.spidertron_logistic_requests_summary_info(spidertron,pindex)
>>>>>>> 26b3c975
   local p = game.get_player(pindex)
   local current_slot = nil
   local correct_slot_id = nil
   local result = "Spidertron "
<<<<<<< HEAD

   --Check if logistics have been researched
=======
   
   --1. Check if logistics have been researched
>>>>>>> 26b3c975
   for i, tech in pairs(game.get_player(pindex).force.technologies) do
      if tech.name == "logistic-robotics" and not tech.researched == true then
         printout("Logistic requests not available, research required.", pindex)
         return
      end
   end
<<<<<<< HEAD

   --Check if inside any logistic network or not (simpler than logistics network info)
=======
   
   --2. Check if inside any logistic network or not (simpler than logistics network info)
>>>>>>> 26b3c975
   local network = p.surface.find_logistic_network_by_position(spidertron.position, p.force)
   if network == nil or not network.valid then
      --Check whether in construction range
      local nearest, min_dist = fa_utils.find_nearest_roboport(p.surface, spidertron.position, 60)
      if nearest == nil or min_dist > 55 then
         result = result .. "Not in a network, "
      else
         result = result .. "In construction range of network " .. nearest.backer_name .. ", "
      end
   else
      --Definitely within range
      local nearest, min_dist = fa_utils.find_nearest_roboport(p.surface, spidertron.position, 30)
      result = result .. "In logistic range of network " .. nearest.backer_name .. ", "
   end
<<<<<<< HEAD

   --Check if personal logistics are enabled
   if not spidertron.vehicle_logistic_requests_enabled then result = result .. "Requests paused, " end

   --Count logistics requests
=======
   
   --3. Check if spidertron logistics are enabled
   if not spidertron.vehicle_logistic_requests_enabled then
      result = result .. "Requests paused, "
   end
   
   --4. Count logistics requests
>>>>>>> 26b3c975
   result = result .. count_active_spidertron_logistic_slots(pindex) .. " spidertron logistic requests set, "
   return result
end

--Read the current spidertron's logistics request set for this item
function mod.spidertron_logistic_request_read(item_stack, spidertron, pindex, additional_checks)
   local current_slot = nil
   local correct_slot_id = nil
   local result = ""

   --Check if logistics have been researched
   for i, tech in pairs(game.get_player(pindex).force.technologies) do
      if tech.name == "logistic-robotics" and not tech.researched then
         printout("Logistic requests not available, research required.", pindex)
         return
      end
   end

   if additional_checks then
      --Check if inside any logistic network or not (simpler than logistics network info)
      local network = spidertron.surface.find_logistic_network_by_position(spidertron.position, spidertron.force)
      if network == nil or not network.valid then result = result .. "Not in a network, " end

      --Check if personal logistics are enabled
      if not spidertron.vehicle_logistic_requests_enabled then result = result .. "Requests paused, " end
   end

   --Find the correct request slot for this item
   local correct_slot_id = get_entity_logistic_slot_index(item_stack, spidertron)

   if correct_slot_id == nil or correct_slot_id < 1 then
      printout(result .. "Error: Invalid slot ID", pindex)
      return
   end

   --Read the correct slot id value
   current_slot = spidertron.get_vehicle_logistic_slot(correct_slot_id)
   if current_slot == nil or current_slot.name == nil then
      --No requests found
      printout(
         result
            .. "No logistic requests set for "
            .. item_stack.name
            .. " in this spidertron, use the L key and modifier keys to set requests.",
         pindex
      )
      return
   else
      --Report request counts and inventory counts
      if current_slot.max ~= nil or current_slot.min ~= nil then
         local min_result = ""
         local max_result = ""
         local inv_result = ""
         local trash_result = ""

         if current_slot.min ~= nil then
            min_result = fa_utils.express_in_stacks(current_slot.min, item_stack.prototype.stack_size, false)
               .. " minimum and "
         end

         if current_slot.max ~= nil then
            max_result = fa_utils.express_in_stacks(current_slot.max, item_stack.prototype.stack_size, false)
               .. " maximum "
         end

         local inv_count = spidertron.get_inventory(defines.inventory.spider_trunk).get_item_count(item_stack.name)
         inv_result = fa_utils.express_in_stacks(inv_count, item_stack.prototype.stack_size, false) .. " in inventory, "

         local trash_count = spidertron.get_inventory(defines.inventory.spider_trash).get_item_count(item_stack.name)
         trash_result = fa_utils.express_in_stacks(trash_count, item_stack.prototype.stack_size, false)
            .. " in spidertron trash, "

         printout(
            result
               .. min_result
               .. max_result
               .. " requested for "
               .. item_stack.name
               .. ", "
               .. inv_result
               .. trash_result
               .. " use the L key and modifier keys to set requests.",
            pindex
         )
         return
      else
         --All requests are nil
         printout(
            result
               .. "No spidertron logistic requests set for "
               .. item_stack.name
               .. ", use the L key and modifier keys to set requests.",
            pindex
         )
         return
      end
   end
end

--Logistic requests can be made by chests or spidertrons
function mod.can_make_logistic_requests(ent)
   if ent == nil or ent.valid == false then return false end
   if ent.type == "spider-vehicle" then return true end
   local point = ent.get_logistic_point(defines.logistic_member_index.logistic_container)
   if point == nil or point.valid == false then return false end
   if point.mode == defines.logistic_mode.requester or point.mode == defines.logistic_mode.buffer then
      return true
   else
      return false
   end
end

--Logistic filters are set by storage chests
function mod.can_set_logistic_filter(ent)
   if ent == nil or ent.valid == false then return false end
   local point = ent.get_logistic_point(defines.logistic_member_index.logistic_container)
   if point == nil or point.valid == false then return false end
   if point.mode == defines.logistic_mode.storage then
      return true
   else
      return false
   end
end

function mod.set_logistic_filter(stack, ent, pindex)
   if stack == nil or stack.valid_for_read == false then
      ent.storage_filter = nil
      printout("logistic storage filter cleared", pindex)
      return
   end

   if ent.storage_filter == stack.prototype then
      ent.storage_filter = nil
      printout("logistic storage filter cleared", pindex)
   else
      ent.storage_filter = stack.prototype
      printout(stack.name .. " set as logistic storage filter ", pindex)
   end
end

function mod.read_entity_requests_summary(ent, pindex) --**laterdo improve
   if ent.type == "spider-vehicle" then
      printout(ent.request_slot_count .. " spidertron logistic requests set", pindex)
   else
      printout(ent.request_slot_count .. " chest logistic requests set", pindex)
   end
end

--laterdo** maybe use surf.find_closest_logistic_network_by_position(position, force)

--The idea is that every roboport of the network has the same backer name and this is the networks's name.
function mod.get_network_name(port)
   mod.resolve_network_name(port)
   return port.backer_name
end

--Sets a logistic network's name. The idea is that every roboport of the network has the same backer name and this is the networks's name.
function mod.set_network_name(port, new_name)
   --Rename this port
   if new_name == nil or new_name == "" then return false end
   port.backer_name = new_name
   --Rename the rest, if any
   local nw = port.logistic_network
   if nw == nil then return true end
   local cells = nw.cells
   if cells == nil or cells == {} then return true end
   for i, cell in ipairs(cells) do
      if cell.owner.supports_backer_name then cell.owner.backer_name = new_name end
   end
   return true
end

--Finds the oldest roboport and applies its name across the network. Any built roboport will be newer and so the older names will be kept.
function mod.resolve_network_name(port_in)
   local oldest_port = port_in
   local nw = oldest_port.logistic_network
   --No network means resolved
   if nw == nil then return end
   local cells = nw.cells
   --Check others
   for i, cell in ipairs(cells) do
      local port = cell.owner
      if port ~= nil and port.valid and oldest_port.unit_number > port.unit_number then oldest_port = port end
   end
   --Rename all
   mod.set_network_name(oldest_port, oldest_port.backer_name)
   return
end

--[[--Logistic network menu options summary 
   0. Roboport of logistic network NAME, instructions
   1. Rename roboport network
   2. This roboport: Check neighbor counts and dirs
   3. This roboport: Check contents
   4. Check network roboport & robot & chest(?) counts
   5. Ongoing jobs info
   6. Check network item contents

   This menu opens when you click on a roboport.
]]
function mod.run_roboport_menu(menu_index, pindex, clicked)
   local index = menu_index
   local port = nil
   local ent = get_selected_ent(pindex)
   if game.get_player(pindex).opened ~= nil and game.get_player(pindex).opened.name == "roboport" then
      port = game.get_player(pindex).opened
      players[pindex].roboport_menu.port = port
   elseif ent ~= nil and ent.valid and ent.name == "roboport" then
      port = ent
      players[pindex].roboport_menu.port = port
   else
      players[pindex].roboport.port = nil
      printout("Roboport menu requires a roboport", pindex)
      return
   end
   local nw = port.logistic_network

   if index == 0 then
      --0. Roboport of logistic network NAME, instructions
      printout(
         "Roboport of logistic network "
            .. mod.get_network_name(port)
            .. ", Press 'W' and 'S' to navigate options, press 'LEFT BRACKET' to select an option or press 'E' to exit this menu.",
         pindex
      )
   elseif index == 1 then
      --1. Rename roboport networks
      if not clicked then
         printout("Rename this network", pindex)
      else
         printout("Enter a new name for this network, then press 'ENTER' to confirm, or press 'ESC' to cancel.", pindex)
         players[pindex].roboport_menu.renaming = true
         local frame = game.get_player(pindex).gui.screen.add({ type = "frame", name = "network-rename" })
         frame.bring_to_front()
         frame.force_auto_center()
         frame.focus()
         --game.get_player(pindex).opened = frame
         local input = frame.add({ type = "textfield", name = "input" })
         input.focus()
      end
   elseif index == 2 then
      --2. This roboport: Check neighbor counts and dirs
      if not clicked then
         printout("Read roboport neighbours", pindex)
      else
         local result = mod.roboport_neighbours_info(port)
         printout(result, pindex)
      end
   elseif index == 3 then
      --3. This roboport: Check robot counts
      if not clicked then
         printout("Read roboport contents", pindex)
      else
         local result = mod.roboport_contents_info(port)
         printout(result, pindex)
      end
   elseif index == 4 then
      --4. Check network roboport & robot & chest(?) counts
      if not clicked then
         printout("Read robots info for the network", pindex)
      else
         if nw ~= nil then
            local result = mod.logistic_network_members_info(port)
            printout(result, pindex)
         else
            printout("Error: No network", pindex)
         end
      end
   elseif index == 5 then
      --5. Points/chests info
      if not clicked then
         printout("Read chests info for the network", pindex)
      else
         if nw ~= nil then
            local result = mod.logistic_network_chests_info(port)
            printout(result, pindex)
         else
            printout("Error: No network", pindex)
         end
      end
   elseif index == 6 then
      --6. Check network item contents
      if not clicked then
         printout("Read items info for the network", pindex)
      else
         if nw ~= nil then
            local result = mod.logistic_network_items_info(port)
            printout(result, pindex)
         else
            printout("Error: No network", pindex)
         end
      end
   end
end
ROBOPORT_MENU_LENGTH = 6

function mod.roboport_menu_open(pindex)
   if players[pindex].vanilla_mode then return end
   --Set the player menu tracker to this menu
   players[pindex].menu = "roboport_menu"
   players[pindex].in_menu = true
   players[pindex].move_queue = {}

   --Initialize if needed
   if players[pindex].roboport_menu == nil then players[pindex].roboport_menu = {} end
   --Set the menu line counter to 0
   players[pindex].roboport_menu.index = 0

   --Play sound
   game.get_player(pindex).play_sound({ path = "Open-Inventory-Sound" })

   --Load menu
   mod.run_roboport_menu(players[pindex].roboport_menu.index, pindex, false)
end

function mod.roboport_menu_close(pindex, mute_in)
   local mute = mute_in
   --Set the player menu tracker to none
   players[pindex].menu = "none"
   players[pindex].in_menu = false

   --Set the menu line counter to 0
   players[pindex].roboport_menu.index = 0
   players[pindex].roboport_menu.port = nil

   --play sound
   if not mute then game.get_player(pindex).play_sound({ path = "Close-Inventory-Sound" }) end

   --Destroy GUI
   if game.get_player(pindex).gui.screen["network-rename"] ~= nil then
      game.get_player(pindex).gui.screen["network-rename"].destroy()
   end
   if game.get_player(pindex).opened ~= nil then game.get_player(pindex).opened = nil end
end

function mod.roboport_menu_up(pindex)
   players[pindex].roboport_menu.index = players[pindex].roboport_menu.index - 1
   if players[pindex].roboport_menu.index < 0 then
      players[pindex].roboport_menu.index = 0
      game.get_player(pindex).play_sound({ path = "inventory-edge" })
   else
      --Play sound
      game.get_player(pindex).play_sound({ path = "Inventory-Move" })
   end
   --Load menu
   mod.run_roboport_menu(players[pindex].roboport_menu.index, pindex, false)
end

function mod.roboport_menu_down(pindex)
   players[pindex].roboport_menu.index = players[pindex].roboport_menu.index + 1
   if players[pindex].roboport_menu.index > ROBOPORT_MENU_LENGTH then
      players[pindex].roboport_menu.index = ROBOPORT_MENU_LENGTH
      game.get_player(pindex).play_sound({ path = "inventory-edge" })
   else
      --Play sound
      game.get_player(pindex).play_sound({ path = "Inventory-Move" })
   end
   --Load menu
   mod.run_roboport_menu(players[pindex].roboport_menu.index, pindex, false)
end

function mod.roboport_contents_info(port)
   local result = ""
   local cell = port.logistic_cell
   result = result
      .. " charging "
      .. cell.charging_robot_count
      .. " robots with "
      .. cell.to_charge_robot_count
      .. " in queue, "
      .. " stationed "
      .. cell.stationed_logistic_robot_count
      .. " logistic robots and "
      .. cell.stationed_construction_robot_count
      .. " construction robots "
      .. " and "
      .. port.get_inventory(defines.inventory.roboport_material).get_item_count()
      .. " repair packs "
   return result
end

function mod.roboport_neighbours_info(port)
   local result = ""
   local cell = port.logistic_cell
   local neighbour_count = #cell.neighbours
   local neighbour_dirs = ""
   for i, neighbour in ipairs(cell.neighbours) do
      local dir = fa_utils.direction_lookup(fa_utils.get_direction_biased(neighbour.owner.position, port.position))
      if i > 1 then neighbour_dirs = neighbour_dirs .. " and " end
      neighbour_dirs = neighbour_dirs .. dir
   end
   if neighbour_count > 0 then
      result = neighbour_count .. " neighbours" .. ", at the " .. neighbour_dirs
   else
      result = neighbour_count .. " neighbours"
   end

   return result
end

function mod.logistic_network_members_info(port)
   local result = ""
   local cell = port.logistic_cell
   local nw = cell.logistic_network
   if nw == nil or nw.valid == false then
      result = " Error: no network "
      return result
   end
   result = " Network has "
      .. #nw.cells
      .. " roboports, and "
      .. nw.all_logistic_robots
      .. " logistic robots with "
      .. nw.available_logistic_robots
      .. " available, and "
      .. nw.all_construction_robots
      .. " construction robots with "
      .. nw.available_construction_robots
      .. " available "
   return result
end

function mod.logistic_network_chests_info(port)
   local result = ""
   local cell = port.logistic_cell
   local nw = cell.logistic_network

   if nw == nil or nw.valid == false then
      result = " Error, no network "
      return result
   end

   local storage_chest_count = 0
   for i, ent in ipairs(nw.storage_points) do
      if ent.owner.type == "logistic-container" then storage_chest_count = storage_chest_count + 1 end
   end
   local passive_provider_chest_count = 0
   for i, ent in ipairs(nw.passive_provider_points) do
      if ent.owner.type == "logistic-container" then passive_provider_chest_count = passive_provider_chest_count + 1 end
   end
   local active_provider_chest_count = 0
   for i, ent in ipairs(nw.active_provider_points) do
      if ent.owner.type == "logistic-container" then active_provider_chest_count = active_provider_chest_count + 1 end
   end
   local requester_chest_count = 0
   for i, ent in ipairs(nw.requester_points) do
      if ent.owner.type == "logistic-container" then requester_chest_count = requester_chest_count + 1 end
   end
   local total_chest_count = storage_chest_count
      + passive_provider_chest_count
      + active_provider_chest_count
      + requester_chest_count
   result = " Network has "
      .. total_chest_count
      .. " chests in total, with "
      .. storage_chest_count
      .. " storage chests, "
      .. passive_provider_chest_count
      .. " passive provider chests, "
      .. active_provider_chest_count
      .. " active provider chests, "
      .. requester_chest_count
      .. " requester chests or buffer chests, "
   --game.print(result,{volume_modifier=0})--
   return result
end

function mod.logistic_network_items_info(port)
   local result = " Network "
   local nw = port.logistic_cell.logistic_network
   if nw == nil or nw.valid == false then
      result = " Error: no network "
      return result
   end
   local itemset = nw.get_contents()
   local itemtable = {}
   for name, count in pairs(itemset) do
      table.insert(itemtable, { name = name, count = count })
   end
   table.sort(itemtable, function(k1, k2)
      return k1.count > k2.count
   end)
   if #itemtable == 0 then
      result = result .. " contains no items. "
   else
      result = result .. " contains " .. itemtable[1].name .. " times " .. itemtable[1].count .. ", "
      if #itemtable > 1 then
         result = result .. " and " .. itemtable[2].name .. " times " .. itemtable[2].count .. ", "
      end
      if #itemtable > 2 then
         result = result .. " and " .. itemtable[3].name .. " times " .. itemtable[3].count .. ", "
      end
      if #itemtable > 3 then
         result = result .. " and " .. itemtable[4].name .. " times " .. itemtable[4].count .. ", "
      end
      if #itemtable > 4 then
         result = result .. " and " .. itemtable[5].name .. " times " .. itemtable[5].count .. ", "
      end
      if #itemtable > 5 then result = result .. " and other items " end
   end
   return result
end

--laterdo full personal logistics menu where you can go line by line along requests and edit them, iterate through trash?

return mod<|MERGE_RESOLUTION|>--- conflicted
+++ resolved
@@ -115,13 +115,8 @@
    end
 end
 
-<<<<<<< HEAD
---Checks if the request for the given item is fulfilled. You can pass the personal logistics request slot index if you have it already
+--WIP: Checks if the request for the given item is fulfilled. You can pass the personal logistics request slot index if you have it already
 function mod.is_this_player_logistic_request_fulfilled(item_stack, pindex, slot_index_in)
-=======
---WIP: Checks if the request for the given item is fulfilled. You can pass the personal logistics request slot index if you have it already
-function mod.is_this_player_logistic_request_fulfilled(item_stack,pindex,slot_index_in)
->>>>>>> 26b3c975
    local result = false
    local slot_index = slot_index_in or nil
    return result
@@ -1102,26 +1097,16 @@
    local current_slot = nil
    local correct_slot_id = nil
    local result = ""
-<<<<<<< HEAD
-
-   --Check if logistics have been researched
-=======
-   
+  
    --1. Check if logistics have been researched
->>>>>>> 26b3c975
    for i, tech in pairs(game.get_player(pindex).force.technologies) do
       if tech.name == "logistic-robotics" and not tech.researched == true then
          printout("Logistic requests not available, research required.", pindex)
          return
       end
    end
-<<<<<<< HEAD
-
-   --Check if inside any logistic network or not (simpler than logistics network info)
-=======
-   
+  
    --2. Check if inside any logistic network or not (simpler than logistics network info)
->>>>>>> 26b3c975
    local network = p.surface.find_logistic_network_by_position(p.position, p.force)
    if network == nil or not network.valid then
       --Check whether in construction range
@@ -1133,27 +1118,14 @@
       end
    else
       --Definitely within range
-<<<<<<< HEAD
       local nearest, min_dist = fa_utils.find_nearest_roboport(p.surface, p.position, 30)
-      result = result .. "In logistic range of network " .. nearest.backer_name .. ", "
-   end
-
-   --Check if personal logistics are enabled
-   if not p.character_personal_logistic_requests_enabled then result = result .. "Requests paused, " end
-
-   --Count logistics requests
-=======
-      local nearest, min_dist = fa_utils.find_nearest_roboport(p.surface,p.position,30)
       result = result .. "In network " .. nearest.backer_name .. ", " 
    end
    
    --3. Check if personal logistics are enabled
-   if not p.character_personal_logistic_requests_enabled then
-      result = result .. "Requests paused, "
-   end
+   if not p.character_personal_logistic_requests_enabled then result = result .. "Requests paused, " end
    
    --4. Count logistics requests
->>>>>>> 26b3c975
    result = result .. count_active_personal_logistic_slots(pindex) .. " personal logistic requests set, "
    return result
 end
@@ -1343,36 +1315,21 @@
    end
 end
 
-<<<<<<< HEAD
 function mod.spidertron_logistic_requests_summary_info(spidertron, pindex)
-   --***todo improve: "y of z personal logistic requests fulfilled, x items in trash, missing items include [3], take an item in hand and press L to check its request status." maybe use logistics_networks_info(ent,pos_in)
-=======
-function mod.spidertron_logistic_requests_summary_info(spidertron,pindex)
->>>>>>> 26b3c975
    local p = game.get_player(pindex)
    local current_slot = nil
    local correct_slot_id = nil
    local result = "Spidertron "
-<<<<<<< HEAD
-
-   --Check if logistics have been researched
-=======
-   
+
    --1. Check if logistics have been researched
->>>>>>> 26b3c975
    for i, tech in pairs(game.get_player(pindex).force.technologies) do
       if tech.name == "logistic-robotics" and not tech.researched == true then
          printout("Logistic requests not available, research required.", pindex)
          return
       end
    end
-<<<<<<< HEAD
-
-   --Check if inside any logistic network or not (simpler than logistics network info)
-=======
-   
+
    --2. Check if inside any logistic network or not (simpler than logistics network info)
->>>>>>> 26b3c975
    local network = p.surface.find_logistic_network_by_position(spidertron.position, p.force)
    if network == nil or not network.valid then
       --Check whether in construction range
@@ -1387,21 +1344,11 @@
       local nearest, min_dist = fa_utils.find_nearest_roboport(p.surface, spidertron.position, 30)
       result = result .. "In logistic range of network " .. nearest.backer_name .. ", "
    end
-<<<<<<< HEAD
-
-   --Check if personal logistics are enabled
+
+   --3. Check if spidertron logistics are enabled
    if not spidertron.vehicle_logistic_requests_enabled then result = result .. "Requests paused, " end
-
-   --Count logistics requests
-=======
-   
-   --3. Check if spidertron logistics are enabled
-   if not spidertron.vehicle_logistic_requests_enabled then
-      result = result .. "Requests paused, "
-   end
    
    --4. Count logistics requests
->>>>>>> 26b3c975
    result = result .. count_active_spidertron_logistic_slots(pindex) .. " spidertron logistic requests set, "
    return result
 end
