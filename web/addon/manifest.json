--- conflicted
+++ resolved
@@ -15,15 +15,8 @@
       }
    ],
    "background": {
-<<<<<<< HEAD
-      "service_worker": "background.js"
-    }
- }
- 
-=======
       "scripts": [
          "background.js"
       ]
    }
-}
->>>>>>> b048bbbe
+}