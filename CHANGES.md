<<<<<<< HEAD
#Version 0.0.5
=======
# Version 0.0.5

>>>>>>> 2b0fea6a
Updated 06/23/22

New Features:

-Manual Recalibration: Press CONTROL + END to recallibrate.  Very useful if you frequently zoom in

-Sort by number of entities found in a scan: Press SHIFT + PAGEUP and SHIFT + PAGEDOWN to alternate between scanning modes

-Modular Cursor:  Change the size of your cursor with CONTROL + I and CONTROL + SHIFT + I

   note:  The cursor is only modular in cursor mode, so you will need to press I first in order to enter cursor mode.

-Scan Summary: The modular cursor will give a list of important information for the area scanned, in addition to adding the normal elements to your scan list.  For now end only triggers the normal re-scan around the player's location.

-Building filters are now accessible

-New Item selector:  Only implemented for filter building slots currently, if popular could make navigating recipes and technologies easier too.

-Examining a resource tile will now speak the amount of resources left to be mined.

-Added more descriptive feedback regarding entities that cannot be rotated

Various bugfixes:

   -Fixed bug where teleporting wouldn't properly update the cursor and player locations

   -Fixed bug where electric poles wouldn't speak connected/not connected while over a resource

   -Fixed bug where offshore pumps wouldn't read output correctly

   -fixed bug(hopefully) where a scanned item would disappear from the scan list requiring a re-scan

   -fixed bug where opening inventory during callibration would bypass callibration

<<<<<<< HEAD
#Version 0.0.4
=======
# Version 0.0.4

>>>>>>> 2b0fea6a
Updated 6/16/22

-Variety of bug fixes:

   -Game will no longer crash when changing category before the initial scan

   -Electric poles now correctly say connected based on cursor location, not player location

   -Belts that become invalid should no longer crash the game

   -Oddly shaped buildings should now read all input/output regardless of orientation

-Brand new movement modes brought by @Eph on Discord.  Toggle between them with Control+W

   -Telestep: The good old movement you all know and try to love

   -Step-By-Walk: Should be the same as telestep but with footstep sound effects.  

   -Smooth-Walking: Effectively turns off the read tile system unless you walk into something you cannot pass through.  Great for navigating forests, squeezing between furnaces, and getting places quickly.  No more angry tapping.

Note: The new movement system may have some undiscovered bugs, so please be patient and report in the Issues channel on Discord.

-Significant improvements to scanning and initialization performance.

-A fresh new .jkm file for Jaws users.  This should also speed up performance.  Consult the readme for instructions on how to install this file.


<<<<<<< HEAD
#Version 0.0.3
=======
# Version 0.0.3

>>>>>>> 2b0fea6a
Updated 6/15/22

-Added accessible menu for placing offshore pumps

-Added f to the list of keybinds in the readme


<<<<<<< HEAD
#Version 0.0.2
=======
# Version 0.0.2

>>>>>>> 2b0fea6a
Updated 6/15/22

-Started a changelog, version numbers will be reflected here but not in the mods folder just to keep things simple

-Added tile based descriptions of a buildings input/output.  To see this information, use cursor mode and move around the perimeter of the building.  

   For instance: moving the cursor over the top left corner of a burner mining drill will speak "output 1 north" indicating that things come out of the building, and this occurs 1 tile north of the cursor.

-Added descriptions for direction a building is facing

--Added power output description when cursor is over a generator type building

   note: solar panels are programmed differently, so will require more work for power output information.

-Added total network power production to description when cursor is on electric poles

-Added several new categories for scanning

-Empty categories will now be ignored, and the player will not have to move through them.

-Added a Jump to Scanned feature, whereby the player can jump their cursor to the location of something in the scan list.

   This is done with control+home and can only be done while in cursor mode

-Underground belts and pipes are now somewhat accessible.  Once placed they will indicate the location of their connected partner. 

   Note, these objects do not yet speak "connected" or "not connected" while placing them, but that too will be added this week.

-Modified building logic to be more reliable.

-Building from cursor now supported.  Player must be in range of the target location, and the target location must be unoccupied

-Removed unnecessary empty inventories from buildings

-Callibration once again has a failsafe.  If your callibration failed, you will be prompted to callibrate again.

-Player will now be notified at the end of every autosave, and at the beginning of any autosave triggered by pressing F1

   Note: Notifying at the start of game triggered autosaves is a work in progress, and should be done by end of week.

-Fixed crash triggered by selecting "back" option in launcher save file list<|MERGE_RESOLUTION|>--- conflicted
+++ resolved
@@ -1,11 +1,6 @@
-<<<<<<< HEAD
-#Version 0.0.5
-=======
 # Version 0.0.5
 
->>>>>>> 2b0fea6a
 Updated 06/23/22
-
 New Features:
 
 -Manual Recalibration: Press CONTROL + END to recallibrate.  Very useful if you frequently zoom in
@@ -38,12 +33,8 @@
 
    -fixed bug where opening inventory during callibration would bypass callibration
 
-<<<<<<< HEAD
-#Version 0.0.4
-=======
 # Version 0.0.4
 
->>>>>>> 2b0fea6a
 Updated 6/16/22
 
 -Variety of bug fixes:
@@ -71,12 +62,8 @@
 -A fresh new .jkm file for Jaws users.  This should also speed up performance.  Consult the readme for instructions on how to install this file.
 
 
-<<<<<<< HEAD
-#Version 0.0.3
-=======
 # Version 0.0.3
 
->>>>>>> 2b0fea6a
 Updated 6/15/22
 
 -Added accessible menu for placing offshore pumps
@@ -84,12 +71,8 @@
 -Added f to the list of keybinds in the readme
 
 
-<<<<<<< HEAD
-#Version 0.0.2
-=======
 # Version 0.0.2
 
->>>>>>> 2b0fea6a
 Updated 6/15/22
 
 -Started a changelog, version numbers will be reflected here but not in the mods folder just to keep things simple
